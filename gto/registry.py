import os
from typing import Union

import click
import git
from git import InvalidGitRepositoryError, Repo
from pydantic import BaseModel

<<<<<<< HEAD
from gto.base import BaseManager, BaseObject, BaseRegistryState
from gto.config import CONFIG_FILE_NAME, RegistryConfig
=======
from gto.base import BaseManager, BasePromotion, BaseRegistryState
from gto.config import CONFIG_FILE, RegistryConfig
>>>>>>> 623744b6
from gto.exceptions import (
    NoRepo,
    VersionAlreadyRegistered,
    VersionExistsForCommit,
    VersionIsOld,
)
from gto.index import RepoIndexManager


class GitRegistry(BaseModel):
    repo: git.Repo
    version_manager: BaseManager
    stage_manager: BaseManager
    config: RegistryConfig

    class Config:
        arbitrary_types_allowed = True

    @classmethod
    def from_repo(cls, repo=Union[str, Repo], config: RegistryConfig = None):
        if isinstance(repo, str):
            try:
                repo = git.Repo(repo, search_parent_directories=True)
            except InvalidGitRepositoryError as e:
                raise NoRepo(repo) from e
        if config is None:
            config = RegistryConfig(
                CONFIG_FILE=os.path.join(repo.working_dir, CONFIG_FILE_NAME)
            )

        return cls(
            repo=repo,
            config=config,
            version_manager=config.VERSION_MANAGER_CLS(repo=repo, config=config),
            stage_manager=config.STAGE_MANAGER_CLS(repo=repo, config=config),
        )

    @property
    def index(self):
        return RepoIndexManager.from_repo(self.repo)

    @property
    def state(self) -> BaseRegistryState:
        state = BaseRegistryState()
        state = self.version_manager.update_state(state)
        state = self.stage_manager.update_state(state)
        state.sort()
        return state

    def register(self, name, ref, version=None, bump=None):
        """Register artifact version"""
        ref = self.repo.commit(ref).hexsha
        # TODO: add the same check for other actions, to promote and etc
        # also we need to check integrity of the index+state
        self.index.assert_existence(name, ref)
        found_artifact = self.state.find_artifact(name, create_new=True)
        # check that this commit don't have a version already
        found_version = found_artifact.find_version(commit_hexsha=ref)
        if found_version is not None:
            raise VersionExistsForCommit(name, found_version.name)
        # if version name is provided, use it
        if version:
            if found_artifact.find_version(name=version) is not None:
                raise VersionAlreadyRegistered(version)
            if found_artifact.versions:
                latest_ver = found_artifact.get_latest_version().name
                if self.config.VERSION_CLS(version) < latest_ver:
                    raise VersionIsOld(latest=latest_ver, suggested=version)
        # if version name wasn't provided but there were some, bump the last one
        elif found_artifact.versions:
            version = (
                self.config.VERSION_CLS(
                    self.state.find_artifact(name).get_latest_version().name
                )
                .bump(**({"part": bump} if bump else {}))
                .version
            )
        # if no versions exist, use the minimal version possible
        else:
            version = self.config.VERSION_CLS.get_minimal().version
        self.version_manager.register(
            name,
            version,
            ref,
            message=f"Registering artifact {name} version {version}",
        )
        return self.state.find_artifact(name).find_version(
            name=version, raise_if_not_found=True
        )

    def promote(
        self,
        name,
        stage,
        promote_version=None,
        promote_ref=None,
        name_version=None,
    ) -> BasePromotion:
        """Assign stage to specific artifact version"""
        self.config.assert_stage(stage)
        if not (promote_version is None) ^ (promote_ref is None):
            raise ValueError("One and only one of (version, ref) must be specified.")
        if promote_ref:
            promote_ref = self.repo.commit(promote_ref).hexsha
        if promote_ref:
            self.index.assert_existence(name, promote_ref)
        found_artifact = self.state.find_artifact(name, create_new=True)
        if promote_version is not None:
            found_version = found_artifact.find_version(
                name=promote_version, raise_if_not_found=True
            )
            promote_ref = self.find_commit(name, promote_version)
        else:
            found_version = found_artifact.find_version(commit_hexsha=promote_ref)
            if found_version is None:
                version = self.register(name, version=name_version, ref=promote_ref)
                click.echo(
                    f"Registered new version '{version.name}' of '{name}' at commit '{promote_ref}'"
                )
        self.stage_manager.promote(  # type: ignore
            name,
            stage,
            ref=promote_ref,
            message=f"Promoting {name} version {promote_version} to stage {stage}",
        )
        return self.state.find_artifact(name).promoted[stage]

    def check_ref(self, ref: str):
        "Find out what was registered/promoted in this ref"
        return {
            "version": self.version_manager.check_ref(ref, self.state),
            "stage": self.stage_manager.check_ref(ref, self.state),
        }

    def find_commit(self, name, version):
        return self.state.find_commit(name, version)

    def which(self, name, stage, raise_if_not_found=True):
        """Return stage active in specific stage"""
        return self.state.which(name, stage, raise_if_not_found)

    def latest(self, name: str):
        """Return latest active version for artifact"""
        return self.state.find_artifact(name).get_latest_version()

    def get_stages(self, in_use: bool = False):
        """Return list of stages in the registry.
        If "in_use", return only those which are in use for non-deprecated artifacts.
        If not, return all available: either all allowed or all ever used.
        """
        if in_use:
            return {
                stage for o in self.state.artifacts.values() for stage in o.promoted
            }
        return self.config.stages or {
            stage for o in self.state.artifacts.values() for stage in o.unique_stages
        }<|MERGE_RESOLUTION|>--- conflicted
+++ resolved
@@ -6,13 +6,8 @@
 from git import InvalidGitRepositoryError, Repo
 from pydantic import BaseModel
 
-<<<<<<< HEAD
-from gto.base import BaseManager, BaseObject, BaseRegistryState
+from gto.base import BaseManager, BasePromotion, BaseRegistryState
 from gto.config import CONFIG_FILE_NAME, RegistryConfig
-=======
-from gto.base import BaseManager, BasePromotion, BaseRegistryState
-from gto.config import CONFIG_FILE, RegistryConfig
->>>>>>> 623744b6
 from gto.exceptions import (
     NoRepo,
     VersionAlreadyRegistered,
@@ -40,7 +35,7 @@
                 raise NoRepo(repo) from e
         if config is None:
             config = RegistryConfig(
-                CONFIG_FILE=os.path.join(repo.working_dir, CONFIG_FILE_NAME)
+                CONFIG_FILE_NAME=os.path.join(repo.working_dir, CONFIG_FILE_NAME)
             )
 
         return cls(
