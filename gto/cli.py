import logging
import sys
<<<<<<< HEAD
from collections import defaultdict
from enum import Enum, EnumMeta, _EnumDict
from functools import partial, wraps
from gettext import gettext
from typing import Any, Dict, List, Optional, Sequence, Tuple, Union
=======
from functools import wraps
>>>>>>> 5f03ad17

import click
import typer
from click import Abort, ClickException, Command, Context, HelpFormatter
from click.exceptions import Exit
from tabulate import tabulate_formats
from typer import Argument, Option, Typer
from typer.core import TyperCommand, TyperGroup

import gto
from gto.constants import NAME, PATH, REF, STAGE, TYPE, VERSION
<<<<<<< HEAD
from gto.exceptions import GTOException, NotFound
from gto.ui import EMOJI_FAIL, EMOJI_MLEM, bold, cli_echo, color, echo
=======
>>>>>>> 5f03ad17
from gto.utils import format_echo, make_ready_to_serialize

TABLE = "table"


class ALIAS:
    COMMIT = ["commit", "c"]
    REGISTER = ["register", "r", "reg", "registration", "registrations"]
    PROMOTE = ["promote", "p", "prom", "promotion", "promotions"]


<<<<<<< HEAD
class GtoFormatter(click.HelpFormatter):
    def write_heading(self, heading: str) -> None:
        super().write_heading(bold(heading))


class GtoCliMixin(Command):
    def __init__(
        self,
        name: Optional[str],
        examples: Optional[str],
        section: str = "other",
        aliases: List[str] = None,
        **kwargs,
    ):
        super().__init__(name, **kwargs)
        self.examples = examples
        self.section = section
        self.aliases = aliases

    def get_help(self, ctx: Context) -> str:
        """Formats the help into a string and returns it.

        Calls :meth:`format_help` internally.
        """
        formatter = GtoFormatter(
            width=ctx.terminal_width, max_width=ctx.max_content_width
        )
        self.format_help(ctx, formatter)
        return formatter.getvalue().rstrip("\n")

    def format_epilog(self, ctx: Context, formatter: HelpFormatter) -> None:
        super().format_epilog(ctx, formatter)
        if self.examples:
            with formatter.section("Examples"):
                formatter.write(self.examples)


def _extract_examples(
    help_str: Optional[str],
) -> Tuple[Optional[str], Optional[str]]:
    if help_str is None:
        return None, None
    try:
        examples = help_str.index("Examples:")
    except ValueError:
        return None, help_str
    return help_str[examples + len("Examples:") + 1 :], help_str[:examples]


class GtoCommand(TyperCommand, GtoCliMixin):
    def __init__(
        self,
        name: Optional[str],
        section: str = "other",
        aliases: List[str] = None,
        help: Optional[str] = None,
        **kwargs,
    ):
        examples, help = _extract_examples(help)
        super().__init__(
            name,
            section=section,
            aliases=aliases,
            examples=examples,
            help=help,
            **kwargs,
        )


class GtoGroup(TyperGroup, GtoCliMixin):
    order = ["common", "object", "runtime", "section1", "section2", "other"]

    def __init__(
        self,
        name: Optional[str] = None,
        commands: Optional[Union[Dict[str, Command], Sequence[Command]]] = None,
        section: str = "other",
        aliases: List[str] = None,
        help: str = None,
        **attrs: Any,
    ) -> None:
        examples, help = _extract_examples(help)
        super().__init__(
            name,
            help=help,
            examples=examples,
            aliases=aliases,
            section=section,
            commands=commands,
            **attrs,
        )

    def format_commands(self, ctx: Context, formatter: HelpFormatter) -> None:
        commands = []
        for subcommand in self.list_commands(ctx):
            cmd = self.get_command(ctx, subcommand)
            # What is this, the tool lied about a command.  Ignore it
            if cmd is None:
                continue
            if cmd.hidden:
                continue

            commands.append((subcommand, cmd))

        # allow for 3 times the default spacing
        if len(commands) > 0:
            limit = formatter.width - 6 - max(len(cmd[0]) for cmd in commands)

            sections = defaultdict(list)
            for subcommand, cmd in commands:
                help = cmd.get_short_help_str(limit)
                if isinstance(cmd, (GtoCommand, GtoGroup)):
                    section = cmd.section
                    aliases = f" ({','.join(cmd.aliases)})" if cmd.aliases else ""
                else:
                    section = "other"
                    aliases = ""

                sections[section].append((subcommand + aliases, help))

            for section in self.order:
                if sections[section]:
                    with formatter.section(gettext(f"{section} commands".capitalize())):
                        formatter.write_dl(sections[section])

    def get_command(self, ctx: Context, cmd_name: str) -> Optional[Command]:
        cmd = super().get_command(ctx, cmd_name)
        if cmd is not None:
            return cmd
        for name in self.list_commands(ctx):
            cmd = self.get_command(ctx, name)
            if (
                isinstance(cmd, (GtoCommand, GtoGroup))
                and cmd.aliases
                and cmd_name in cmd.aliases
            ):
                return cmd
        return None


def MlemGroupSection(section):
    return partial(GtoGroup, section=section)


app = Typer(cls=GtoGroup, context_settings={"help_option_names": ["-h", "--help"]})

arg_name = Argument(..., help="")
arg_version = Argument(..., help="")
arg_stage = Argument(..., help="")
arg_ref = Argument(..., help="")
option_repo = Option(".", "-r", "--repo", help="Repository to use", show_default=True)


class Format(str, Enum):
    json = "json"
    yaml = "yaml"


class FormatDF(str, Enum):
    json = "json"
    yaml = "yaml"
    table = "table"


option_format = Option(
    Format.yaml,
=======
arg_name = click.argument(NAME)
arg_version = click.argument(VERSION)
arg_stage = click.argument(STAGE)
arg_ref = click.argument(REF, default=None)
option_repo = click.option(
    "-r", "--repo", default=".", help="Repository to use", show_default=True
)
option_rev = click.option(
    "--rev", default=None, help="Repo revision", show_default=True
)
option_discover = click.option(
    "-d",
    "--discover",
    is_flag=True,
    default=False,
    help="Discover non-registered objects",
)
option_all_branches = click.option(
    "-a",
    "--all-branches",
    is_flag=True,
    default=False,
    help="Read heads from all branches",
)
option_all_commits = click.option(
    "-A", "--all-commits", is_flag=True, default=False, help="Read all commits"
)
option_format = click.option(
>>>>>>> 5f03ad17
    "--format",
    "-f",
    help="Output format",
    show_default=True,
)
option_format_df = Option(
    FormatDF.table,
    "--format",
    "-f",
    help="Output format",
    show_default=True,
)


class StrEnum(str, Enum):
    def _generate_next_value_(name, start, count, last_values):
        return name


FormatTable = StrEnum("FormatTable", tabulate_formats, module=__name__, type=str)  # type: ignore
option_format_table = Option(
    "fancy_outline",
    "-ft",
    "--format-table",
    show_default=True,
)
option_name = Option(None, "--name", "-n", help="Artifact name", show_default=True)
option_sort = Option(
    "desc",
    "--sort",
    "-s",
    help="Desc for recent first, Asc for older first",
    show_default=True,
)
option_expected = Option(
    False,
    "-e",
    "--expected",
    is_flag=True,
    help="Return exit code 1 if no result",
    show_default=True,
)
option_path = Option(False, "--path", is_flag=True, help="Show path", show_default=True)
option_ref = Option(False, "--ref", is_flag=True, help="Show ref", show_default=True)


@app.callback("gto", invoke_without_command=True, no_args_is_help=True)
def gto_callback(
    ctx: Context,
    show_version: bool = Option(False, "--version", help="Show version and exit"),
    verbose: bool = Option(False, "--verbose", "-v", help="Print debug messages"),
    traceback: bool = Option(False, "--traceback", "--tb", hidden=True),
):
    """\b
    Git Tag Ops. Turn your Git Repo into Artifact Registry:
    * Register new versions of artifacts marking significant changes to them
    * Promote versions to signal downstream systems to act
    * Attach additional info about your artifact with Enrichments
    * Act on new versions and promotions in CI

    Examples:
        TODO
    """
    if ctx.invoked_subcommand is None and show_version:
        with cli_echo():
            echo(EMOJI_MLEM + f"GTO Version: {gto.__version__}")
    if verbose:
        logger = logging.getLogger("gto")
        logger.handlers[0].setLevel(logging.DEBUG)
        logger.setLevel(logging.DEBUG)
        from gto.config import CONFIG  # pylint: disable=import-outside-toplevel

        echo(CONFIG.__repr_str__("\n"))
        echo()
    else:
        sys.tracebacklimit = 0

    ctx.obj = {"traceback": traceback}


def gto_command(*args, section="other", aliases=None, parent=app, **kwargs):
    def decorator(f):
        if len(args) > 0:
            cmd_name = args[0]
        else:
            cmd_name = kwargs.get("name", f.__name__)

        @parent.command(
            *args,
            **kwargs,
            cls=partial(GtoCommand, section=section, aliases=aliases),
        )
        @wraps(f)
        @click.pass_context
        def inner(ctx, *iargs, **ikwargs):
            res = {}
            error = None
            try:
                with cli_echo():
                    res = f(*iargs, **ikwargs) or {}
                res = {f"cmd_{cmd_name}_{k}": v for k, v in res.items()}
            except (ClickException, Exit, Abort) as e:
                # error = str(type(e))
                raise
            except GTOException as e:
                # error = str(type(e))
                if ctx.obj["traceback"]:
                    raise
                with cli_echo():
                    echo(EMOJI_FAIL + color(str(e), col=typer.colors.RED))
                raise typer.Exit(1)
            except Exception as e:  # pylint: disable=broad-except
                # error = str(type(e))
                if ctx.obj["traceback"]:
                    raise
                with cli_echo():
                    echo(
                        EMOJI_FAIL
                        + color("Unexpected error: " + str(e), col=typer.colors.RED)
                    )
                    echo(
                        "Please report it here: <https://github.com/iterative/mlem/issues>"
                    )
            finally:
                """TODO: analytics"""
                # send_cli_call(cmd_name, error_msg=error, **res)

        return inner

    return decorator


<<<<<<< HEAD
@gto_command(section="section1")
def ls(
    repo: str = Argument(".", help="TODO"),
    rev: Optional[str] = Option(..., "--rev", help="Repo revision", show_default=True),
    type: Optional[str] = Option(
        ..., "--type", help="Artifact type to list", show_default=True
    ),
    json: bool = Option(
        False,
        "--json",
        is_flag=True,
        help="Print output in json format",
        show_default=True,
    ),
    table: bool = Option(
        False,
        "--table",
        is_flag=True,
        help="Print output in table format",
        show_default=True,
    ),
    format_table: FormatTable = option_format_table,  # type: ignore
):
    """\b
    List all artifacts in the repository
    """
    assert not (json and table), "Only one of --json and --table can be used"
    if json:
        echo(format_echo(gto.api.ls(repo, rev, type), "json"))
    elif table:
        echo(
            format_echo(
                [gto.api.ls(repo, rev, type), "keys"],
                "table",
                format_table,
                if_empty="No artifacts found",
            )
        )
    else:
        echo(
            format_echo(
                [artifact["name"] for artifact in gto.api.ls(repo, rev, type)], "lines"
            )
        )


@gto_command(section="section2")
def add(
    repo: str = option_repo,
    type: str = Argument(..., help="TODO"),
    name: str = arg_name,
    path: str = Argument(..., help="TODO"),
    virtual: bool = Option(
        False,
        "--virtual",
        is_flag=True,
        help="Virtual artifact that wasn't committed to Git",
    ),
    tag: List[str] = Option(..., "--tag", help="Tags to add to artifact"),
    description: str = Option("", "-d", "--description", help="Artifact description"),
):
    """Register new artifact (add it to the Index)

    Examples:
        TODO"""
    gto.api.add(repo, type, name, path, virtual, tags=tag, description=description)


@gto_command("rm")
def remove(repo: str = option_repo, name: str = arg_name):
    """Deregister the artifact (remove it from the Index)
    Examples:
        TODO"""
=======
@gto_command()
@option_repo
@click.argument(TYPE)
@arg_name
@click.argument(PATH)
@click.option(
    "--virtual",
    is_flag=True,
    default=False,
    help="Virtual artifact that wasn't committed to Git",
)
@click.option("--tag", multiple=True, default=[], help="Tags to add to artifact")
@click.option("-d", "--description", default="", help="Artifact description")
@click.option(
    "-u", "--update", is_flag=True, default=False, help="Update artifact if it exists"
)
def add(
    repo: str, type: str, name: str, path: str, virtual: bool, tag, description, update
):
    """Add the enrichment for the artifact

    Examples:
       Add new enrichment:
       $ gto add model nn models/neural_network.h5

       Update existing enrichment:
       $ gto add model nn models/neural_network.h5 --update
    """
    gto.api.add(
        repo,
        type,
        name,
        path,
        virtual,
        tags=tag,
        description=description,
        update=update,
    )


@cli.command("rm")
@option_repo
@arg_name
def remove(repo: str, name: str):
    """Remove the enrichment for given artifact

    Examples:
         $ gto rm nn
    """
>>>>>>> 5f03ad17
    gto.api.remove(repo, name)


@gto_command()
<<<<<<< HEAD
def register(
    repo: str = option_repo,
    name: str = arg_name,
    ref: str = arg_ref,
    version: Optional[str] = Option(
        None, "--version", "--ver", help="Version to promote"
    ),
    bump: Optional[str] = Option(
        None, "--bump", "-b", help="The exact part to use when bumping a version"
    ),
):
    """Tag the object with a version (git tags)

    Examples:
        TODO"""
=======
@option_repo
@arg_name
@arg_ref
@click.option("--version", "--ver", default=None, help="Version name in SemVer format")
@click.option(
    "--bump", "-b", default=None, help="The exact part to use when bumping a version"
)
def register(repo: str, name: str, ref: str, version: str, bump: str):
    """Create git tag that marks the important artifact version

    Examples:
        Register new version at HEAD:
        $ gto register nn

        Register new version at a specific ref:
        $ gto register nn abc1234

        Assign version name explicitly:
        $ gto register nn --version v1.0.0

        Choose a part to bump version by:
        $ gto register nn --bump minor
    """
>>>>>>> 5f03ad17
    registered_version = gto.api.register(
        repo=repo, name=name, ref=ref or "HEAD", version=version, bump=bump
    )
    echo(f"Registered {registered_version.artifact} version {registered_version.name}")


@gto_command()
<<<<<<< HEAD
def promote(
    repo: str = option_repo,
    name: str = arg_name,
    stage: str = arg_stage,
    version: Optional[str] = Option(
        None,
        "--version",
        help="If you provide --ref, this will be used to name new version",
    ),
    ref: Optional[str] = Option(None, "--ref"),
):
    """Assign stage to specific artifact version"""
=======
@option_repo
@arg_name
@arg_stage
@click.option(
    "--version",
    default=None,
    help="If you provide --ref, this will be used to name new version",
)
@click.option("--ref", default=None)
@click.option(
    "--simple",
    is_flag=True,
    default=False,
    help="Use simple notation: rf#prod instead of rf#prod-5",
)
def promote(repo, name, stage, version, ref, simple):
    """Assign stage to specific artifact version

    Examples:
        Promote HEAD:
        $ gto promote nn prod --ref HEAD

        Promote specific version:
        $ gto promote nn prod --version v1.0.0

        Promote without increment
        $ gto promote nn prod --ref HEAD --simple
    """
>>>>>>> 5f03ad17
    if ref is not None:
        name_version = version
        promote_version = None
    else:
        name_version = None
        promote_version = version
    promotion = gto.api.promote(
        repo, name, stage, promote_version, ref, name_version, simple=simple
    )
    click.echo(f"Promoted {name} version {promotion.version} to stage {stage}")


@gto_command()
<<<<<<< HEAD
def latest(
    repo: str = option_repo,
    name: str = arg_name,
    path: bool = option_path,
    ref: bool = option_ref,
    expected: bool = option_expected,
):
    """Return latest version of artifact"""
=======
@option_repo
@arg_name
@option_path
@option_ref
def latest(repo: str, name: str, path: bool, ref: bool):
    """Return latest version of artifact

    Examples:
        $ gto latest nn
    """
>>>>>>> 5f03ad17
    assert not (path and ref), "--path and --ref are mutually exclusive"
    latest_version = gto.api.find_latest_version(repo, name)
    if latest_version:
        if path:
            click.echo(latest_version.artifact.path)
        elif ref:
            click.echo(latest_version.commit_hexsha)
        else:
            click.echo(latest_version.name)


@gto_command()
<<<<<<< HEAD
def which(
    repo: str = option_repo,
    name: str = arg_name,
    stage: str = arg_stage,
    path: bool = option_path,
    ref: bool = option_ref,
    expected: bool = option_expected,
):
    """Return version of artifact with specific stage active"""
=======
@option_repo
@arg_name
@arg_stage
@option_path
@option_ref
def which(repo: str, name: str, stage: str, path: bool, ref: bool):
    """Return version of artifact with specific stage active

    Exampels:
        $ gto which nn prod

        Print path to artifact:
        $ gto which nn prod --path

        Print commit hexsha:
        $ gto which nn prod --ref
    """
>>>>>>> 5f03ad17
    assert not (path and ref), "--path and --ref are mutually exclusive"
    version = gto.api.find_promotion(repo, name, stage)
    if version:
        if path:
            click.echo(version.artifact.path)
        elif ref:
            click.echo(version.commit_hexsha)
        else:
            click.echo(version.version)


@gto_command(hidden=True)
<<<<<<< HEAD
def parse_tag(
    name: str = arg_name,
    key: Optional[str] = Option(None, "--key", help="Which key to return"),
    format: Format = option_format,
):
    """Given git tag name created by this tool, parse it and return it's parts"""
=======
@arg_name
@click.option("--key", default=None, help="Which key to return")
@option_format
def parse_tag(name: str, key: str, format: str):
    """Given git tag name created by this tool, parse it and return it's parts

    Examples:
        $ gto parse-tag rf@v1.0.0
        $ gto parse-tag rf#prod
    """
>>>>>>> 5f03ad17
    parsed = gto.api.parse_tag(name)
    if key:
        parsed = parsed[key]
    format_echo(parsed, format)


@gto_command()
<<<<<<< HEAD
def check_ref(
    repo: str = option_repo,
    ref: str = Argument(..., help="TODO"),
    format: Format = option_format,
):
    """Find out artifact & version registered/promoted with the provided ref"""
=======
@option_repo
@click.argument("ref")
@option_format
def check_ref(repo: str, ref: str, format: str):
    """Find out artifact & version registered/promoted with the provided ref

    Examples:
        $ gto check-ref rf@v1.0.0
        $ gto check-ref rf#prod
    """
>>>>>>> 5f03ad17
    result = gto.api.check_ref(repo, ref)
    format_echo(result, format)


@gto_command()
<<<<<<< HEAD
def show(
    repo: str = option_repo,
    object: str = Argument("registry"),
    format: FormatDF = option_format_df,
    format_table: FormatTable = option_format_table,  # type: ignore
):
    """Show current registry state or specific artifact"""
=======
@option_repo
@click.argument("object", default="registry")
@option_discover
@option_all_branches
@option_all_commits
@option_format_df
@option_format_table
def show(
    repo: str,
    object: str,
    discover: bool,
    all_branches,
    all_commits,
    format: str,
    format_table: str,
):
    """Show current registry state or specific artifact

    Examples:
        Show the registry:
        $ gto show

        Discover non-registered artifacts that have enrichments:
        $ gto show --discover

        Show versions of specific artifact in registry:
        $ gto show nn

        Discover potential versions (i.e. commits with enrichments):
        $ gto show nn --discover

        Use --all-branches and --all-commits to read more than just HEAD:
        $ gto show --all-branches
        $ gto show nn --all-commits
    """
>>>>>>> 5f03ad17
    # TODO: make proper name resolving?
    # e.g. querying artifact named "registry" with artifact/registry
    if format == FormatDF.table:
        format_echo(
            gto.api.show(
                repo,
                object=object,
                discover=discover,
                all_branches=all_branches,
                all_commits=all_commits,
                table=True,
            ),
            format=format,
            format_table=format_table,
            if_empty="Nothing found in the current workspace",
        )
    else:
        format_echo(
            gto.api.show(
                repo,
                object=object,
                discover=discover,
                all_branches=all_branches,
                all_commits=all_commits,
                table=False,
            ),
            format=format,
        )


@gto_command(hidden=True)
def show_registry(
    repo: str = option_repo,
    format: FormatDF = option_format_df,
    format_table: FormatTable = option_format_table,  # type: ignore
):
    """Show current registry state"""
    if format == TABLE:
        format_echo(
            gto.api.show(repo, table=True),
            format=format,
            format_table=format_table,
            if_empty="No tracked artifacts detected in the current workspace",
        )
    else:
        format_echo(gto.api.show(repo, table=False), format=format)


@gto_command(hidden=True)
def show_versions(
    repo: str = option_repo,
    name: str = Argument(...),
    json: bool = Option(
        False,
        "--json",
        is_flag=True,
        help="Print output in json format",
        show_default=True,
    ),
    table: bool = Option(
        False,
        "--table",
        is_flag=True,
        help="Print output in table format",
        show_default=True,
    ),
    format_table: FormatTable = option_format_table,  # type: ignore
):
    """\b
    List all artifact versions in the repository
    """
    # TODO: add sort?
    assert not (json and table), "Only one of --json and --table can be used"
    versions = gto.api._show_versions(repo, name)  # pylint: disable=protected-access
    if json:
        click.echo(format_echo(versions, "json"))
    elif table:
        click.echo(
            format_echo(
                versions,
                "table",
                format_table,
                if_empty="No versions found",
            )
        )
    else:
        click.echo(format_echo([v["name"] for v in versions], "lines"))


Actions = StrEnum("Actions", ALIAS.REGISTER + ALIAS.PROMOTE, type=str)  # type: ignore


@gto_command()
<<<<<<< HEAD
def audit(
    repo: str = option_repo,
    action: List[Actions] = Argument(None),  # type: ignore
    name: str = arg_name,
    sort: str = option_sort,
    format_table: FormatTable = option_format_table,  # type: ignore
):
    """Shows a journal of actions made in registry"""
    if not action:
        action = ALIAS.REGISTER[:1] + ALIAS.PROMOTE[:1]
    if any(a in ALIAS.REGISTER for a in action):
        click.echo("\n=== Registration audit trail ===")
        format_echo(
            gto.api.audit_registration(repo, name, sort, table=True),
            format=TABLE,
            format_table=format_table,
            if_empty="No registered versions detected in the current workspace",
        )

    if any(a in ALIAS.PROMOTE for a in action):
        click.echo("\n=== Promotion audit trail ===")
        format_echo(
            gto.api.audit_promotion(repo, name, sort, table=True),
            format=TABLE,
            format_table=format_table,
            if_empty="No promotions detected in the current workspace",
        )


@gto_command()
def history(
    repo: str = option_repo,
    name: str = arg_name,
    format: FormatDF = option_format_df,
    format_table: FormatTable = option_format_table,  # type: ignore
    sort: str = option_sort,
):
    """Show history of artifact"""
=======
@option_repo
@click.argument("name", required=False, default=None)
@option_discover
@option_all_branches
@option_all_commits
# @click.option(
#     "--action",
#     required=False,
#     type=click.Choice(ALIAS.COMMIT + ALIAS.REGISTER + ALIAS.PROMOTE),
#     nargs=-1,
# )
@option_format_df
@option_format_table
@option_sort
def history(
    repo: str,
    name: str,
    discover,
    all_branches,
    all_commits,
    format: str,
    format_table: str,
    sort: str,
):
    """Show history of artifact

    Examples:
        $ gto history nn

        Discover enrichment for artifact (check only HEAD by default):
        $ gto history nn --discover

        Use --all-branches and --all-commits to read more than just HEAD:
        $ gto history nn --discover --all-commits
    """
>>>>>>> 5f03ad17
    if format == TABLE:
        format_echo(
            gto.api.history(
                repo,
                name,
                discover=discover,
                all_branches=all_branches,
                all_commits=all_commits,
                sort=sort,
                table=True,
            ),
            format=format,
            format_table=format_table,
            if_empty="No history found",
        )
    else:
        format_echo(
            gto.api.history(
                repo,
                name,
                discover=discover,
                all_branches=all_branches,
                all_commits=all_commits,
                sort=sort,
                table=False,
            ),
            format=format,
        )


@gto_command()
def print_stages(
    repo: str = option_repo,
    in_use: bool = Option(
        False,
        "--in-use",
        is_flag=True,
        help="Show only in-use stages",
        show_default=True,
    ),
):
    """Return list of stages in the registry.
    If "in_use", return only those which are in use (among non-deprecated artifacts).
    If not, return all available: either all allowed or all ever used.
    """
    format_echo(gto.api.get_stages(repo, in_use=in_use), "lines")


@gto_command(hidden=True)
def print_state(repo: str = option_repo, format: Format = option_format):
    """Technical cmd: Print current registry state"""
    state = make_ready_to_serialize(
        gto.api._get_state(repo).dict()  # pylint: disable=protected-access
    )
    format_echo(state, format)


@gto_command(hidden=True)
def print_index(repo: str = option_repo, format: Format = option_format):
    """Technical cmd: Print repo index"""
    index = gto.api.get_index(repo).artifact_centric_representation()
    format_echo(index, format)


@gto_command()
@option_repo
@arg_name
@option_rev
def describe(repo, name: str, rev):
    """Find enrichments for the artifact

    Examples:
        $ gto describe nn
    """
    infos = gto.api.describe(repo=repo, name=name, rev=rev)
    for info in infos:
        click.echo(info.get_human_readable())


if __name__ == "__main__":
    app()<|MERGE_RESOLUTION|>--- conflicted
+++ resolved
@@ -1,14 +1,10 @@
 import logging
 import sys
-<<<<<<< HEAD
 from collections import defaultdict
-from enum import Enum, EnumMeta, _EnumDict
+from enum import Enum  # , EnumMeta, _EnumDict
 from functools import partial, wraps
 from gettext import gettext
 from typing import Any, Dict, List, Optional, Sequence, Tuple, Union
-=======
-from functools import wraps
->>>>>>> 5f03ad17
 
 import click
 import typer
@@ -19,12 +15,8 @@
 from typer.core import TyperCommand, TyperGroup
 
 import gto
-from gto.constants import NAME, PATH, REF, STAGE, TYPE, VERSION
-<<<<<<< HEAD
-from gto.exceptions import GTOException, NotFound
+from gto.exceptions import GTOException
 from gto.ui import EMOJI_FAIL, EMOJI_MLEM, bold, cli_echo, color, echo
-=======
->>>>>>> 5f03ad17
 from gto.utils import format_echo, make_ready_to_serialize
 
 TABLE = "table"
@@ -36,7 +28,13 @@
     PROMOTE = ["promote", "p", "prom", "promotion", "promotions"]
 
 
-<<<<<<< HEAD
+class COMMANDS:
+    REGISTRY = "Read the registry"
+    REGISTER_PROMOTE = "Register and promote"
+    ENRICHMENT = "Manage enrichments"
+    CI = "Use in CI"
+
+
 class GtoFormatter(click.HelpFormatter):
     def write_heading(self, heading: str) -> None:
         super().write_heading(bold(heading))
@@ -107,7 +105,13 @@
 
 
 class GtoGroup(TyperGroup, GtoCliMixin):
-    order = ["common", "object", "runtime", "section1", "section2", "other"]
+    order = [
+        COMMANDS.REGISTRY,
+        COMMANDS.REGISTER_PROMOTE,
+        COMMANDS.ENRICHMENT,
+        COMMANDS.CI,
+        "other",
+    ]
 
     def __init__(
         self,
@@ -142,7 +146,7 @@
             commands.append((subcommand, cmd))
 
         # allow for 3 times the default spacing
-        if len(commands) > 0:
+        if commands:
             limit = formatter.width - 6 - max(len(cmd[0]) for cmd in commands)
 
             sections = defaultdict(list)
@@ -159,7 +163,7 @@
 
             for section in self.order:
                 if sections[section]:
-                    with formatter.section(gettext(f"{section} commands".capitalize())):
+                    with formatter.section(gettext(section)):
                         formatter.write_dl(sections[section])
 
     def get_command(self, ctx: Context, cmd_name: str) -> Optional[Command]:
@@ -183,11 +187,25 @@
 
 app = Typer(cls=GtoGroup, context_settings={"help_option_names": ["-h", "--help"]})
 
-arg_name = Argument(..., help="")
-arg_version = Argument(..., help="")
-arg_stage = Argument(..., help="")
-arg_ref = Argument(..., help="")
+arg_name = Argument(..., help="Artifact name")
+arg_version = Argument(..., help="Artifact version")
+arg_stage = Argument(..., help="Stage to promote to")
+arg_ref = Argument("HEAD", help="Git reference to use")
+option_rev = Option("HEAD", "--rev", help="Repo revision to use", show_default=True)
 option_repo = Option(".", "-r", "--repo", help="Repository to use", show_default=True)
+option_discover = Option(
+    False, "-d", "--discover", is_flag=True, help="Discover non-registered artifacts"
+)
+option_all_branches = Option(
+    False,
+    "-a",
+    "--all-branches",
+    is_flag=True,
+    help="Read heads from all branches",
+)
+option_all_commits = Option(
+    "-A", "--all-commits", is_flag=True, help="Read all commits"
+)
 
 
 class Format(str, Enum):
@@ -203,36 +221,6 @@
 
 option_format = Option(
     Format.yaml,
-=======
-arg_name = click.argument(NAME)
-arg_version = click.argument(VERSION)
-arg_stage = click.argument(STAGE)
-arg_ref = click.argument(REF, default=None)
-option_repo = click.option(
-    "-r", "--repo", default=".", help="Repository to use", show_default=True
-)
-option_rev = click.option(
-    "--rev", default=None, help="Repo revision", show_default=True
-)
-option_discover = click.option(
-    "-d",
-    "--discover",
-    is_flag=True,
-    default=False,
-    help="Discover non-registered objects",
-)
-option_all_branches = click.option(
-    "-a",
-    "--all-branches",
-    is_flag=True,
-    default=False,
-    help="Read heads from all branches",
-)
-option_all_commits = click.option(
-    "-A", "--all-commits", is_flag=True, default=False, help="Read all commits"
-)
-option_format = click.option(
->>>>>>> 5f03ad17
     "--format",
     "-f",
     help="Output format",
@@ -247,17 +235,20 @@
 )
 
 
-class StrEnum(str, Enum):
-    def _generate_next_value_(name, start, count, last_values):
+class StrEnum(Enum):  # str,
+    def _generate_next_value_(
+        name, start, count, last_values
+    ):  # pylint: disable=no-self-argument
         return name
 
 
-FormatTable = StrEnum("FormatTable", tabulate_formats, module=__name__, type=str)  # type: ignore
+FormatTable = StrEnum("FormatTable", tabulate_formats, module=__name__, type=str)  # type: ignore  # pylint: disable=too-many-function-args, unexpected-keyword-arg
 option_format_table = Option(
     "fancy_outline",
     "-ft",
     "--format-table",
     show_default=True,
+    help="How to format the table",
 )
 option_name = Option(None, "--name", "-n", help="Artifact name", show_default=True)
 option_sort = Option(
@@ -277,6 +268,20 @@
 )
 option_path = Option(False, "--path", is_flag=True, help="Show path", show_default=True)
 option_ref = Option(False, "--ref", is_flag=True, help="Show ref", show_default=True)
+option_json = Option(
+    False,
+    "--json",
+    is_flag=True,
+    help="Print output in json format",
+    show_default=True,
+)
+option_table = Option(
+    False,
+    "--table",
+    is_flag=True,
+    help="Print output in table format",
+    show_default=True,
+)
 
 
 @app.callback("gto", invoke_without_command=True, no_args_is_help=True)
@@ -294,11 +299,14 @@
     * Act on new versions and promotions in CI
 
     Examples:
-        TODO
+        $ gto register nn HEAD  # Register new version
+        $ gto promote nn staging --ref HEAD  # Promote version to Stage
+        $ gto show  # See the registry state
+        $ gto history  # See the history of events
     """
     if ctx.invoked_subcommand is None and show_version:
         with cli_echo():
-            echo(EMOJI_MLEM + f"GTO Version: {gto.__version__}")
+            echo(f"{EMOJI_MLEM} GTO Version: {gto.__version__}")
     if verbose:
         logger = logging.getLogger("gto")
         logger.handlers[0].setLevel(logging.DEBUG)
@@ -335,29 +343,32 @@
                     res = f(*iargs, **ikwargs) or {}
                 res = {f"cmd_{cmd_name}_{k}": v for k, v in res.items()}
             except (ClickException, Exit, Abort) as e:
-                # error = str(type(e))
+                error = str(type(e))
                 raise
             except GTOException as e:
-                # error = str(type(e))
+                error = str(type(e))
                 if ctx.obj["traceback"]:
                     raise
                 with cli_echo():
                     echo(EMOJI_FAIL + color(str(e), col=typer.colors.RED))
                 raise typer.Exit(1)
             except Exception as e:  # pylint: disable=broad-except
-                # error = str(type(e))
+                error = str(type(e))
                 if ctx.obj["traceback"]:
                     raise
                 with cli_echo():
                     echo(
-                        EMOJI_FAIL
-                        + color("Unexpected error: " + str(e), col=typer.colors.RED)
+                        (
+                            EMOJI_FAIL
+                            + color(f"Unexpected error: {str(e)}", col=typer.colors.RED)
+                        )
                     )
                     echo(
                         "Please report it here: <https://github.com/iterative/mlem/issues>"
                     )
             finally:
-                """TODO: analytics"""
+                # TODO: analytics
+                error  # pylint: disable=pointless-statement
                 # send_cli_call(cmd_name, error_msg=error, **res)
 
         return inner
@@ -365,54 +376,7 @@
     return decorator
 
 
-<<<<<<< HEAD
-@gto_command(section="section1")
-def ls(
-    repo: str = Argument(".", help="TODO"),
-    rev: Optional[str] = Option(..., "--rev", help="Repo revision", show_default=True),
-    type: Optional[str] = Option(
-        ..., "--type", help="Artifact type to list", show_default=True
-    ),
-    json: bool = Option(
-        False,
-        "--json",
-        is_flag=True,
-        help="Print output in json format",
-        show_default=True,
-    ),
-    table: bool = Option(
-        False,
-        "--table",
-        is_flag=True,
-        help="Print output in table format",
-        show_default=True,
-    ),
-    format_table: FormatTable = option_format_table,  # type: ignore
-):
-    """\b
-    List all artifacts in the repository
-    """
-    assert not (json and table), "Only one of --json and --table can be used"
-    if json:
-        echo(format_echo(gto.api.ls(repo, rev, type), "json"))
-    elif table:
-        echo(
-            format_echo(
-                [gto.api.ls(repo, rev, type), "keys"],
-                "table",
-                format_table,
-                if_empty="No artifacts found",
-            )
-        )
-    else:
-        echo(
-            format_echo(
-                [artifact["name"] for artifact in gto.api.ls(repo, rev, type)], "lines"
-            )
-        )
-
-
-@gto_command(section="section2")
+@gto_command(section=COMMANDS.ENRICHMENT)
 def add(
     repo: str = option_repo,
     type: str = Argument(..., help="TODO"),
@@ -426,38 +390,9 @@
     ),
     tag: List[str] = Option(..., "--tag", help="Tags to add to artifact"),
     description: str = Option("", "-d", "--description", help="Artifact description"),
-):
-    """Register new artifact (add it to the Index)
-
-    Examples:
-        TODO"""
-    gto.api.add(repo, type, name, path, virtual, tags=tag, description=description)
-
-
-@gto_command("rm")
-def remove(repo: str = option_repo, name: str = arg_name):
-    """Deregister the artifact (remove it from the Index)
-    Examples:
-        TODO"""
-=======
-@gto_command()
-@option_repo
-@click.argument(TYPE)
-@arg_name
-@click.argument(PATH)
-@click.option(
-    "--virtual",
-    is_flag=True,
-    default=False,
-    help="Virtual artifact that wasn't committed to Git",
-)
-@click.option("--tag", multiple=True, default=[], help="Tags to add to artifact")
-@click.option("-d", "--description", default="", help="Artifact description")
-@click.option(
-    "-u", "--update", is_flag=True, default=False, help="Update artifact if it exists"
-)
-def add(
-    repo: str, type: str, name: str, path: str, virtual: bool, tag, description, update
+    update: bool = Option(
+        False, "-u", "--update", is_flag=True, help="Update artifact if it exists"
+    ),
 ):
     """Add the enrichment for the artifact
 
@@ -480,45 +415,28 @@
     )
 
 
-@cli.command("rm")
-@option_repo
-@arg_name
-def remove(repo: str, name: str):
+@gto_command("rm", section=COMMANDS.ENRICHMENT)
+def remove(repo: str = option_repo, name: str = arg_name):
     """Remove the enrichment for given artifact
 
     Examples:
          $ gto rm nn
     """
->>>>>>> 5f03ad17
     gto.api.remove(repo, name)
 
 
-@gto_command()
-<<<<<<< HEAD
+@gto_command(section=COMMANDS.REGISTER_PROMOTE)
 def register(
     repo: str = option_repo,
     name: str = arg_name,
     ref: str = arg_ref,
     version: Optional[str] = Option(
-        None, "--version", "--ver", help="Version to promote"
+        None, "--version", "--ver", help="Version name in SemVer format"
     ),
     bump: Optional[str] = Option(
-        None, "--bump", "-b", help="The exact part to use when bumping a version"
+        None, "--bump", "-b", help="The exact part to increment when bumping a version"
     ),
 ):
-    """Tag the object with a version (git tags)
-
-    Examples:
-        TODO"""
-=======
-@option_repo
-@arg_name
-@arg_ref
-@click.option("--version", "--ver", default=None, help="Version name in SemVer format")
-@click.option(
-    "--bump", "-b", default=None, help="The exact part to use when bumping a version"
-)
-def register(repo: str, name: str, ref: str, version: str, bump: str):
     """Create git tag that marks the important artifact version
 
     Examples:
@@ -534,15 +452,13 @@
         Choose a part to bump version by:
         $ gto register nn --bump minor
     """
->>>>>>> 5f03ad17
     registered_version = gto.api.register(
         repo=repo, name=name, ref=ref or "HEAD", version=version, bump=bump
     )
     echo(f"Registered {registered_version.artifact} version {registered_version.name}")
 
 
-@gto_command()
-<<<<<<< HEAD
+@gto_command(section=COMMANDS.REGISTER_PROMOTE)
 def promote(
     repo: str = option_repo,
     name: str = arg_name,
@@ -552,26 +468,14 @@
         "--version",
         help="If you provide --ref, this will be used to name new version",
     ),
-    ref: Optional[str] = Option(None, "--ref"),
-):
-    """Assign stage to specific artifact version"""
-=======
-@option_repo
-@arg_name
-@arg_stage
-@click.option(
-    "--version",
-    default=None,
-    help="If you provide --ref, this will be used to name new version",
-)
-@click.option("--ref", default=None)
-@click.option(
-    "--simple",
-    is_flag=True,
-    default=False,
-    help="Use simple notation: rf#prod instead of rf#prod-5",
-)
-def promote(repo, name, stage, version, ref, simple):
+    ref: Optional[str] = Option(None, "--ref", help="Git reference to promote"),
+    simple: bool = Option(
+        False,
+        "--simple",
+        is_flag=True,
+        help="Use simple notation, e.g. rf#prod instead of rf#prod-5",
+    ),
+):
     """Assign stage to specific artifact version
 
     Examples:
@@ -584,7 +488,6 @@
         Promote without increment
         $ gto promote nn prod --ref HEAD --simple
     """
->>>>>>> 5f03ad17
     if ref is not None:
         name_version = version
         promote_version = None
@@ -597,28 +500,18 @@
     click.echo(f"Promoted {name} version {promotion.version} to stage {stage}")
 
 
-@gto_command()
-<<<<<<< HEAD
+@gto_command(section=COMMANDS.REGISTRY)
 def latest(
     repo: str = option_repo,
     name: str = arg_name,
     path: bool = option_path,
     ref: bool = option_ref,
-    expected: bool = option_expected,
-):
-    """Return latest version of artifact"""
-=======
-@option_repo
-@arg_name
-@option_path
-@option_ref
-def latest(repo: str, name: str, path: bool, ref: bool):
+):
     """Return latest version of artifact
 
     Examples:
         $ gto latest nn
     """
->>>>>>> 5f03ad17
     assert not (path and ref), "--path and --ref are mutually exclusive"
     latest_version = gto.api.find_latest_version(repo, name)
     if latest_version:
@@ -630,27 +523,17 @@
             click.echo(latest_version.name)
 
 
-@gto_command()
-<<<<<<< HEAD
+@gto_command(section=COMMANDS.REGISTRY)
 def which(
     repo: str = option_repo,
     name: str = arg_name,
     stage: str = arg_stage,
     path: bool = option_path,
     ref: bool = option_ref,
-    expected: bool = option_expected,
-):
-    """Return version of artifact with specific stage active"""
-=======
-@option_repo
-@arg_name
-@arg_stage
-@option_path
-@option_ref
-def which(repo: str, name: str, stage: str, path: bool, ref: bool):
+):
     """Return version of artifact with specific stage active
 
-    Exampels:
+    Examples:
         $ gto which nn prod
 
         Print path to artifact:
@@ -659,7 +542,6 @@
         Print commit hexsha:
         $ gto which nn prod --ref
     """
->>>>>>> 5f03ad17
     assert not (path and ref), "--path and --ref are mutually exclusive"
     version = gto.api.find_promotion(repo, name, stage)
     if version:
@@ -672,80 +554,48 @@
 
 
 @gto_command(hidden=True)
-<<<<<<< HEAD
 def parse_tag(
     name: str = arg_name,
     key: Optional[str] = Option(None, "--key", help="Which key to return"),
     format: Format = option_format,
 ):
-    """Given git tag name created by this tool, parse it and return it's parts"""
-=======
-@arg_name
-@click.option("--key", default=None, help="Which key to return")
-@option_format
-def parse_tag(name: str, key: str, format: str):
     """Given git tag name created by this tool, parse it and return it's parts
 
     Examples:
         $ gto parse-tag rf@v1.0.0
         $ gto parse-tag rf#prod
     """
->>>>>>> 5f03ad17
     parsed = gto.api.parse_tag(name)
     if key:
         parsed = parsed[key]
     format_echo(parsed, format)
 
 
-@gto_command()
-<<<<<<< HEAD
+@gto_command(section=COMMANDS.CI)
 def check_ref(
     repo: str = option_repo,
     ref: str = Argument(..., help="TODO"),
     format: Format = option_format,
 ):
-    """Find out artifact & version registered/promoted with the provided ref"""
-=======
-@option_repo
-@click.argument("ref")
-@option_format
-def check_ref(repo: str, ref: str, format: str):
     """Find out artifact & version registered/promoted with the provided ref
 
     Examples:
         $ gto check-ref rf@v1.0.0
         $ gto check-ref rf#prod
     """
->>>>>>> 5f03ad17
     result = gto.api.check_ref(repo, ref)
     format_echo(result, format)
 
 
-@gto_command()
-<<<<<<< HEAD
+@gto_command(section=COMMANDS.REGISTRY)
 def show(
     repo: str = option_repo,
-    object: str = Argument("registry"),
+    name: str = Argument(None, help="Artifact name to show. If empty, show registry."),
+    discover: bool = option_discover,
+    all_branches: bool = option_all_branches,
+    all_commits: bool = option_all_commits,
     format: FormatDF = option_format_df,
     format_table: FormatTable = option_format_table,  # type: ignore
-):
-    """Show current registry state or specific artifact"""
-=======
-@option_repo
-@click.argument("object", default="registry")
-@option_discover
-@option_all_branches
-@option_all_commits
-@option_format_df
-@option_format_table
-def show(
-    repo: str,
-    object: str,
-    discover: bool,
-    all_branches,
-    all_commits,
-    format: str,
-    format_table: str,
 ):
     """Show current registry state or specific artifact
 
@@ -766,14 +616,13 @@
         $ gto show --all-branches
         $ gto show nn --all-commits
     """
->>>>>>> 5f03ad17
     # TODO: make proper name resolving?
     # e.g. querying artifact named "registry" with artifact/registry
     if format == FormatDF.table:
         format_echo(
             gto.api.show(
                 repo,
-                object=object,
+                name=name,
                 discover=discover,
                 all_branches=all_branches,
                 all_commits=all_commits,
@@ -787,7 +636,7 @@
         format_echo(
             gto.api.show(
                 repo,
-                object=object,
+                name=name,
                 discover=discover,
                 all_branches=all_branches,
                 all_commits=all_commits,
@@ -797,132 +646,26 @@
         )
 
 
-@gto_command(hidden=True)
-def show_registry(
-    repo: str = option_repo,
-    format: FormatDF = option_format_df,
-    format_table: FormatTable = option_format_table,  # type: ignore
-):
-    """Show current registry state"""
-    if format == TABLE:
-        format_echo(
-            gto.api.show(repo, table=True),
-            format=format,
-            format_table=format_table,
-            if_empty="No tracked artifacts detected in the current workspace",
-        )
-    else:
-        format_echo(gto.api.show(repo, table=False), format=format)
-
-
-@gto_command(hidden=True)
-def show_versions(
-    repo: str = option_repo,
-    name: str = Argument(...),
-    json: bool = Option(
-        False,
-        "--json",
-        is_flag=True,
-        help="Print output in json format",
-        show_default=True,
-    ),
-    table: bool = Option(
-        False,
-        "--table",
-        is_flag=True,
-        help="Print output in table format",
-        show_default=True,
-    ),
-    format_table: FormatTable = option_format_table,  # type: ignore
-):
-    """\b
-    List all artifact versions in the repository
-    """
-    # TODO: add sort?
-    assert not (json and table), "Only one of --json and --table can be used"
-    versions = gto.api._show_versions(repo, name)  # pylint: disable=protected-access
-    if json:
-        click.echo(format_echo(versions, "json"))
-    elif table:
-        click.echo(
-            format_echo(
-                versions,
-                "table",
-                format_table,
-                if_empty="No versions found",
-            )
-        )
-    else:
-        click.echo(format_echo([v["name"] for v in versions], "lines"))
-
-
-Actions = StrEnum("Actions", ALIAS.REGISTER + ALIAS.PROMOTE, type=str)  # type: ignore
-
-
-@gto_command()
-<<<<<<< HEAD
-def audit(
-    repo: str = option_repo,
-    action: List[Actions] = Argument(None),  # type: ignore
-    name: str = arg_name,
-    sort: str = option_sort,
-    format_table: FormatTable = option_format_table,  # type: ignore
-):
-    """Shows a journal of actions made in registry"""
-    if not action:
-        action = ALIAS.REGISTER[:1] + ALIAS.PROMOTE[:1]
-    if any(a in ALIAS.REGISTER for a in action):
-        click.echo("\n=== Registration audit trail ===")
-        format_echo(
-            gto.api.audit_registration(repo, name, sort, table=True),
-            format=TABLE,
-            format_table=format_table,
-            if_empty="No registered versions detected in the current workspace",
-        )
-
-    if any(a in ALIAS.PROMOTE for a in action):
-        click.echo("\n=== Promotion audit trail ===")
-        format_echo(
-            gto.api.audit_promotion(repo, name, sort, table=True),
-            format=TABLE,
-            format_table=format_table,
-            if_empty="No promotions detected in the current workspace",
-        )
-
-
-@gto_command()
-def history(
-    repo: str = option_repo,
-    name: str = arg_name,
-    format: FormatDF = option_format_df,
-    format_table: FormatTable = option_format_table,  # type: ignore
-    sort: str = option_sort,
-):
-    """Show history of artifact"""
-=======
-@option_repo
-@click.argument("name", required=False, default=None)
-@option_discover
-@option_all_branches
-@option_all_commits
+# Actions = StrEnum("Actions", ALIAS.REGISTER + ALIAS.PROMOTE, type=str)  # type: ignore
+# action: List[Actions] = Argument(None),  # type: ignore
 # @click.option(
 #     "--action",
 #     required=False,
 #     type=click.Choice(ALIAS.COMMIT + ALIAS.REGISTER + ALIAS.PROMOTE),
 #     nargs=-1,
 # )
-@option_format_df
-@option_format_table
-@option_sort
+
+
+@gto_command(section=COMMANDS.REGISTRY)
 def history(
-    repo: str,
-    name: str,
-    discover,
-    all_branches,
-    all_commits,
-    format: str,
-    format_table: str,
-    sort: str,
+    repo: str = option_repo,
+    name: str = Argument(None, help="Artifact name to show. If empty, show all."),
+    discover: bool = option_discover,
+    all_branches: bool = option_all_branches,
+    all_commits: bool = option_all_commits,
+    format: FormatDF = option_format_df,
+    format_table: FormatTable = option_format_table,  # type: ignore
+    sort: str = option_sort,
 ):
     """Show history of artifact
 
@@ -935,7 +678,6 @@
         Use --all-branches and --all-commits to read more than just HEAD:
         $ gto history nn --discover --all-commits
     """
->>>>>>> 5f03ad17
     if format == TABLE:
         format_echo(
             gto.api.history(
@@ -966,7 +708,7 @@
         )
 
 
-@gto_command()
+@gto_command(section=COMMANDS.REGISTRY)
 def print_stages(
     repo: str = option_repo,
     in_use: bool = Option(
@@ -980,13 +722,21 @@
     """Return list of stages in the registry.
     If "in_use", return only those which are in use (among non-deprecated artifacts).
     If not, return all available: either all allowed or all ever used.
+
+    Examples:
+        $ gto print-stage
+        $ gto print-stage --in-use
     """
     format_echo(gto.api.get_stages(repo, in_use=in_use), "lines")
 
 
 @gto_command(hidden=True)
 def print_state(repo: str = option_repo, format: Format = option_format):
-    """Technical cmd: Print current registry state"""
+    """Technical cmd: Print current registry state
+
+    Examples:
+        $ gto print-state
+    """
     state = make_ready_to_serialize(
         gto.api._get_state(repo).dict()  # pylint: disable=protected-access
     )
@@ -995,16 +745,21 @@
 
 @gto_command(hidden=True)
 def print_index(repo: str = option_repo, format: Format = option_format):
-    """Technical cmd: Print repo index"""
+    """Technical cmd: Print repo index
+
+    Examples:
+        $ gto print-index
+    """
     index = gto.api.get_index(repo).artifact_centric_representation()
     format_echo(index, format)
 
 
-@gto_command()
-@option_repo
-@arg_name
-@option_rev
-def describe(repo, name: str, rev):
+@gto_command(section=COMMANDS.ENRICHMENT)
+def describe(
+    repo: str = option_repo,
+    name: str = arg_name,
+    rev: str = option_rev,
+):
     """Find enrichments for the artifact
 
     Examples:
