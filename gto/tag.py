--- conflicted
+++ resolved
@@ -147,10 +147,6 @@
     if version_required:
         version = artifact.find_version(
             commit_hexsha=tag.commit.hexsha, raise_if_not_found=True
-<<<<<<< HEAD
-        ).name,
-        name=mtag.label,
-=======
         ).name  # type: ignore
     else:
         version = artifact.find_version(commit_hexsha=tag.commit.hexsha)
@@ -171,7 +167,6 @@
         artifact=mtag.name,
         version=version,
         stage=mtag.stage,
->>>>>>> 623744b6
         creation_date=mtag.creation_date,
         author=tag.tag.tagger.name,
         commit_hexsha=tag.commit.hexsha,
