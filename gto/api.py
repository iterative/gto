from collections import OrderedDict
from typing import Optional, Union

from funcy import distinct
from git import Repo

from gto.base import Version, filter_versions
from gto.constants import (
    ARTIFACT,
    ASSIGNMENTS_PER_VERSION,
    COMMIT,
    STAGE,
    VERSION,
    VERSIONS_PER_STAGE,
    Shortcut,
    VersionSort,
    is_hexsha,
    mark_artifact_unregistered,
    parse_shortcut,
)
from gto.exceptions import NoRepo, NotImplementedInGTO, WrongArgs
from gto.git_utils import is_url_of_remote_repo
from gto.index import Artifact, FileIndexManager, RepoIndexManager
from gto.registry import GitRegistry
from gto.tag import parse_name as parse_tag_name
from gto.utils import resolve_ref


def _is_gto_repo(repo: Union[str, Repo]):
    """Check if repo is a gto repo"""
    try:
        with GitRegistry.from_repo(repo) as reg:
            return reg.is_gto_repo()
    except NoRepo:
        return False


def _get_state(repo: Union[str, Repo]):
    """Show current registry state"""
    with GitRegistry.from_repo(repo) as reg:
        return reg.get_state()


def get_stages(repo: Union[str, Repo], allowed: bool = False, used: bool = False):
    with GitRegistry.from_repo(repo=repo) as reg:
        return reg.get_stages(allowed=allowed, used=used)


def describe(
    repo: Union[str, Repo], name: str, rev: Optional[str] = None
) -> Optional[Artifact]:
    """Find enrichments for the artifact"""
    shortcut = parse_shortcut(name)
    if shortcut:
        if rev:
            raise WrongArgs("Either specify revision or use naming shortcut.")
        # clones a remote repo second time, can be optimized
        versions = show(repo, name)
        if len(versions) == 0:  # nothing found
            return None
        if len(versions) > 1:
            raise NotImplementedInGTO(
                "Ambiguous naming shortcut: multiple variants found."
            )
        rev = versions[0]["commit_hexsha"]
        name = shortcut.name

    repo_path = repo.working_dir if isinstance(repo, Repo) else repo
    if not is_url_of_remote_repo(repo_path) and rev is None:
        # read artifacts.yaml without using Git
        artifact = FileIndexManager.from_path(repo_path).get_index().state.get(name)
    else:
        # read Git repo
        with RepoIndexManager.from_repo(repo) as index:
            artifact = index.get_commit_index(rev).state.get(name)
    return artifact


def register(
    repo: Union[str, Repo],
    name: str,
    ref: str,
    version: str = None,
    message: str = None,
    simple: bool = None,
    force: bool = False,
    bump_major: bool = False,
    bump_minor: bool = False,
    bump_patch: bool = False,
    push: bool = False,
    stdout: bool = False,
    author: Optional[str] = None,
    author_email: Optional[str] = None,
):
    """Register new artifact version"""
    with GitRegistry.from_repo(repo) as reg:
        return reg.register(
            name=name,
            ref=ref,
            version=version,
            message=message,
            simple=simple if simple is not None else True,
            force=force,
            bump_major=bump_major,
            bump_minor=bump_minor,
            bump_patch=bump_patch,
            push=push or is_url_of_remote_repo(repo),
            stdout=stdout,
            author=author,
            author_email=author_email,
        )


def assign(
    repo: Union[str, Repo],
    name: str,
    stage: str,
    version: Optional[str] = None,
    ref: Optional[str] = None,
    name_version: Optional[str] = None,
    message: Optional[str] = None,
    simple: bool = False,
    force: bool = False,
    push: bool = False,
    skip_registration: bool = False,
    stdout: bool = False,
    author: Optional[str] = None,
    author_email: Optional[str] = None,
):
    """Assign stage to specific artifact version"""
    with GitRegistry.from_repo(repo) as reg:
        return reg.assign(
            name=name,
            stage=stage,
            version=version,
            ref=ref,
            name_version=name_version,
            message=message,
            simple=simple,
            force=force,
            push=push or is_url_of_remote_repo(repo),
            skip_registration=skip_registration,
            stdout=stdout,
            author=author,
            author_email=author_email,
        )


def unassign(
    repo: Union[str, Repo],
    name: str,
    ref: str = None,
    version: str = None,
    stage: str = None,
    message: str = None,
    stdout: bool = False,
    simple: Optional[bool] = None,
    force: bool = False,
    delete: bool = False,
    push: bool = False,
    author: Optional[str] = None,
    author_email: Optional[str] = None,
):
    with GitRegistry.from_repo(repo) as reg:
        return reg.unassign(
            name=name,
            stage=stage,
            ref=ref,
            version=version,
            message=message,
            stdout=stdout,
            simple=simple if simple is not None else False,
            force=force,
            delete=delete,
            push=push or is_url_of_remote_repo(repo),
            author=author,
            author_email=author_email,
        )


def deregister(
    repo: Union[str, Repo],
    name: str,
    ref: str = None,
    version: str = None,
    message: str = None,
    stdout: bool = False,
    simple: Optional[bool] = None,
    force: bool = False,
    delete: bool = False,
    push: bool = False,
    author: Optional[str] = None,
    author_email: Optional[str] = None,
):
    with GitRegistry.from_repo(repo) as reg:
        return reg.deregister(
            name=name,
            ref=ref,
            version=version,
            message=message,
            stdout=stdout,
            simple=simple if simple is not None else True,
            force=force,
            delete=delete,
            push=push or is_url_of_remote_repo(repo),
            author=author,
            author_email=author_email,
        )


def deprecate(
    repo: Union[str, Repo],
    name: str,
    message: str = None,
    stdout: bool = False,
    simple: Optional[bool] = None,
    force: bool = False,
    delete: bool = False,
    push: bool = False,
    author: Optional[str] = None,
    author_email: Optional[str] = None,
):
    with GitRegistry.from_repo(repo) as reg:
        return reg.deprecate(
            name=name,
            message=message,
            stdout=stdout,
            simple=simple,
            force=force,
            delete=delete,
            push=push or is_url_of_remote_repo(repo),
            author=author,
            author_email=author_email,
        )


def parse_tag(name: str):
    return parse_tag_name(name)


def find_latest_version(
    repo: Union[str, Repo],
    name: str,
    all: bool = False,
    registered: bool = True,
):
    """Return latest version for artifact"""
    with GitRegistry.from_repo(repo) as reg:
        return reg.latest(name, all=all, registered=registered)


def find_versions_in_stage(
    repo: Union[str, Repo],
    name: str,
    stage: str,
    assignments_per_version=ASSIGNMENTS_PER_VERSION,
    versions_per_stage=VERSIONS_PER_STAGE,
    registered_only: bool = False,
):
    """Return version of artifact with specific stage active"""
    with GitRegistry.from_repo(repo) as reg:
        return reg.which(
            name,
            stage,
            raise_if_not_found=False,
            assignments_per_version=assignments_per_version,
            versions_per_stage=versions_per_stage,
            registered_only=registered_only,
        )


def check_ref(repo: Union[str, Repo], ref: str):
    """Find out what have been registered/assigned in the provided ref"""
    with GitRegistry.from_repo(repo=repo) as reg:
        return reg.check_ref(ref)


def show(
    repo: Union[str, Repo],
    name: Optional[str] = None,
    truncate_hexsha=False,
    registered_only=False,
    deprecated=False,
    assignments_per_version=ASSIGNMENTS_PER_VERSION,
    versions_per_stage=VERSIONS_PER_STAGE,
    sort=VersionSort.Timestamp,
    table: bool = False,
):
    return (
        _show_versions(
            repo,
            name=name,
            registered_only=registered_only,
            deprecated=deprecated,
            assignments_per_version=assignments_per_version,
            versions_per_stage=versions_per_stage,
            sort=sort,
            table=table,
            truncate_hexsha=truncate_hexsha,
        )
        if name
        else _show_registry(
            repo,
            registered_only=registered_only,
            deprecated=deprecated,
            assignments_per_version=assignments_per_version,
            versions_per_stage=versions_per_stage,
            sort=sort,
            table=table,
            truncate_hexsha=truncate_hexsha,
        )
    )


def _show_registry(
    repo: Union[str, Repo],
    registered_only=False,
    deprecated=False,
    assignments_per_version: int = None,
    versions_per_stage: int = None,
    sort: VersionSort = None,
    table: bool = False,
    truncate_hexsha: bool = False,
):
    """Show current registry state"""

    def format_hexsha(hexsha):
        return hexsha[:7] if truncate_hexsha else hexsha

    with GitRegistry.from_repo(repo=repo) as reg:
        stages = list(reg.get_stages())
        models_state = {
            o.artifact: {
                "version": format_hexsha(
                    o.get_latest_version(registered_only=True).version
                )
                if o.get_latest_version(registered_only=True)
                else None,
                "stage": {
                    name: ", ".join(
                        [
                            format_hexsha(s.version)
                            for s in o.get_vstages(
                                registered_only=registered_only,
                                assignments_per_version=assignments_per_version,
                                versions_per_stage=versions_per_stage,
                                sort=sort,
                            ).get(name, [])
                        ]
                    )
                    or None
                    for name in stages
                },
                "registered": o.is_registered,
                "active": o.is_active,
            }
            for o in reg.get_artifacts().values()
            if o.is_active or deprecated
        }

    if not table:
        return models_state

    return [
        OrderedDict(
            zip(
                ["name", "latest"] + [f"#{e}" for e in stages],
                [
                    name if d["registered"] else mark_artifact_unregistered(name),
                    d["version"],
                ]
                + [d["stage"][name] for name in stages],
            ),
        )
        for name, d in sorted(models_state.items())
    ], "keys"


def _show_versions(  # pylint: disable=too-many-locals
    repo: Union[str, Repo],
    name: str,
    raw: bool = False,
    registered_only=False,
    deprecated=False,
    assignments_per_version: int = None,
    versions_per_stage: int = None,
    sort: VersionSort = None,
    table: bool = False,
    truncate_hexsha: bool = False,
):
    """List versions of artifact"""

    def format_hexsha(hexsha):
        return hexsha[:7] if truncate_hexsha and is_hexsha(hexsha) else hexsha

    shortcut = parse_shortcut(name)
    name = shortcut.name if shortcut else name

    def get_versions(artifact):
        versions = []
        stages = artifact.get_vstages(
            registered_only=registered_only,
            assignments_per_version=assignments_per_version,
            versions_per_stage=versions_per_stage,
            sort=sort,
        )
        for v in artifact.get_versions(
            active_only=not deprecated,
            include_non_explicit=not registered_only,
            include_discovered=False,
        ):
            v = v.dict_state()
            v["stages"] = [
                vstage.dict_state()
                for vstages in stages.values()
                for vstage in vstages
                if vstage.version == v["version"]
            ]
            if artifact.is_active or deprecated:
                versions.append(v)
        return versions

    versions = []
    with GitRegistry.from_repo(repo=repo) as reg:
        if raw:
            return reg.find_artifact(name).versions

        if name:
            artifacts = [
                reg.find_artifact(
                    name,
                    all_branches=all_branches,
                    all_commits=all_commits,
                )
            ]
        else:
            artifacts = reg.get_artifacts(
                all_branches=all_branches,
                all_commits=all_commits,
            ).values()
        for artifact in artifacts:
            versions.extend(get_versions(artifact))

<<<<<<< HEAD
    if shortcut:
        versions = filter_versions(repo=repo, versions=versions, shortcut=shortcut)
=======
        artifact = reg.find_artifact(shortcut.name)
    stages = artifact.get_vstages(
        registered_only=registered_only,
        assignments_per_version=assignments_per_version,
        versions_per_stage=versions_per_stage,
        sort=sort,
    )
    versions = []
    for v in artifact.get_versions(
        active_only=not deprecated,
        include_non_explicit=not registered_only,
        include_discovered=True,
    ):
        v = v.dict_state()
        v["stages"] = [
            vstage.dict_state()
            for vstages in stages.values()
            for vstage in vstages
            if vstage.version == v["version"]
        ]
        if artifact.is_active or deprecated:
            versions.append(v)

    if shortcut.latest:
        versions = versions[:1]
    elif shortcut.version:
        versions = [v for v in versions if shortcut.version == v["version"]]
    elif shortcut.stage:
        versions = [
            v for v in versions for a in v["stages"] if shortcut.stage == a["stage"]
        ]
>>>>>>> 27c23557

    if not table:
        return versions

    first_keys = ["artifact", "version", "stage"]
    versions_ = []
    for v in versions:
        v["artifact"] = (
            v["artifact"]
            if artifact.is_registered
            else mark_artifact_unregistered(v["artifact"])
        )
        v["version"] = format_hexsha(v["version"])
        if v["discovered"]:
            v["version"] = mark_artifact_unregistered(v["version"])
        v["stage"] = ", ".join(
            distinct(  # TODO: remove? no longer necessary
                s["stage"] for s in v["stages"]
            )
        )
        v["commit_hexsha"] = format_hexsha(v["commit_hexsha"])
        v["ref"] = format_hexsha(v["ref"])
        if len(v["registrations"]) > 1:
            raise NotImplementedInGTO(
                "Multiple registrations are not supported currently. How you got in here?"
            )
        for key in list(v.keys()):
            if key not in first_keys + ["created_at", "ref"]:
                del v[key]
        v = OrderedDict(
            [(key, v[key]) for key in first_keys]
            + [(key, v[key]) for key in v if key not in first_keys]
        )
        versions_.append(v)
    return versions_, "keys"


def history(
    repo: Union[str, Repo],
    artifact: Optional[str] = None,
    # action: str = None,
    ascending: bool = False,
    table: bool = False,
    truncate_hexsha: bool = False,
):
    with GitRegistry.from_repo(repo=repo) as reg:
        artifacts = reg.get_artifacts()

    def format_hexsha(hexsha):
        return hexsha[:7] if truncate_hexsha and is_hexsha(hexsha) else hexsha

    events = [
        OrderedDict(
            timestamp=e.created_at,
            artifact=e.artifact,
            event=type(e).__name__.lower(),
            priority=e.priority,
            version=format_hexsha(e.version) if hasattr(e, "version") else None,
            stage=getattr(e, "stage", None),
            commit=format_hexsha(e.commit_hexsha),
            author=e.author,
            author_email=e.author_email,
            message=e.message,
            ref=format_hexsha(e.ref) if e.ref == e.commit_hexsha else e.ref,
        )
        for o in artifacts.values()
        for e in o.get_events()
        if type(e).__name__.lower() != "commit"
    ]

    events = sorted(
        events,
        key=lambda x: (x["timestamp"], x["priority"]),
    )
    if not ascending:
        events.reverse()
    if artifact:
        events = [event for event in events if event["artifact"] == artifact]
    if not table:
        return events
    keys_order = [
        "timestamp",
        ARTIFACT,
        "event",
        VERSION,
        STAGE,
        COMMIT,
        "ref",
    ]
    keys_order = [c for c in keys_order if any(c in event for event in events)]
    events = [
        OrderedDict((key, event.get(key)) for key in keys_order) for event in events
    ]
    return events, "keys"<|MERGE_RESOLUTION|>--- conflicted
+++ resolved
@@ -394,7 +394,8 @@
         return hexsha[:7] if truncate_hexsha and is_hexsha(hexsha) else hexsha
 
     shortcut = parse_shortcut(name)
-    name = shortcut.name if shortcut else name
+    if not shortcut:
+        raise ValueError(f"Invalid artifact name / shortcut: '{name}'")
 
     def get_versions(artifact):
         versions = []
@@ -423,60 +424,13 @@
     versions = []
     with GitRegistry.from_repo(repo=repo) as reg:
         if raw:
-            return reg.find_artifact(name).versions
-
-        if name:
-            artifacts = [
-                reg.find_artifact(
-                    name,
-                    all_branches=all_branches,
-                    all_commits=all_commits,
-                )
-            ]
-        else:
-            artifacts = reg.get_artifacts(
-                all_branches=all_branches,
-                all_commits=all_commits,
-            ).values()
-        for artifact in artifacts:
-            versions.extend(get_versions(artifact))
-
-<<<<<<< HEAD
-    if shortcut:
-        versions = filter_versions(repo=repo, versions=versions, shortcut=shortcut)
-=======
-        artifact = reg.find_artifact(shortcut.name)
-    stages = artifact.get_vstages(
-        registered_only=registered_only,
-        assignments_per_version=assignments_per_version,
-        versions_per_stage=versions_per_stage,
-        sort=sort,
-    )
-    versions = []
-    for v in artifact.get_versions(
-        active_only=not deprecated,
-        include_non_explicit=not registered_only,
-        include_discovered=True,
-    ):
-        v = v.dict_state()
-        v["stages"] = [
-            vstage.dict_state()
-            for vstages in stages.values()
-            for vstage in vstages
-            if vstage.version == v["version"]
-        ]
-        if artifact.is_active or deprecated:
-            versions.append(v)
-
-    if shortcut.latest:
-        versions = versions[:1]
-    elif shortcut.version:
-        versions = [v for v in versions if shortcut.version == v["version"]]
-    elif shortcut.stage:
-        versions = [
-            v for v in versions for a in v["stages"] if shortcut.stage == a["stage"]
-        ]
->>>>>>> 27c23557
+            return reg.find_artifact(shortcut.name).versions
+        artifacts = reg.get_artifacts().values()
+
+    for artifact in artifacts:
+        versions.extend(get_versions(artifact))
+
+    versions = filter_versions(repo=repo, versions=versions, shortcut=shortcut)
 
     if not table:
         return versions
