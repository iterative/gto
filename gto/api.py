<<<<<<< HEAD
=======
from collections import OrderedDict
from datetime import datetime
>>>>>>> 623744b6
from typing import List, Union

from git import Repo

<<<<<<< HEAD
from gto.config import CONFIG
from gto.ext import EnrichmentInfo
from gto.index import FileIndexManager, RepoIndexManager
=======
from gto.constants import NAME, STAGE, VERSION
from gto.index import FileIndexManager, RepoIndexManager, init_index_manager
>>>>>>> 623744b6
from gto.registry import GitRegistry
from gto.tag import parse_name


def get_index(repo: Union[str, Repo], file=False):
    """Get index state"""
    if file:
        return FileIndexManager.from_path(
            path=repo if isinstance(repo, str) else repo.working_dir
        )
    return RepoIndexManager.from_repo(repo)


def _get_state(repo: Union[str, Repo]):
    """Show current registry state"""
    return GitRegistry.from_repo(repo).state


def get_stages(repo: Union[str, Repo], in_use: bool = False):
    return GitRegistry.from_repo(repo).get_stages(in_use=in_use)


def ls(repo: Union[str, Repo], ref: str = None, type: str = None):
    """List artifacts of given type"""
    if ref:
        index = RepoIndexManager.from_repo(repo).get_commit_index(ref)
    else:
        index = FileIndexManager.from_path(repo).get_index()
    artifacts = index.dict()["state"]
    if type:
        artifacts = {
            name: artifact
            for name, artifact in artifacts.items()
            if artifact["type"] == type
        }
    return list(artifacts.values())


def add(
    repo: Union[str, Repo],
    type: str,
    name: str,
    path: str,
    virtual: bool = False,
    tags: List[str] = None,
    description: str = "",
):
    """Add an artifact to the Index"""
    return init_index_manager(path=repo).add(
        type, name, path, virtual, tags=tags, description=description
    )


def remove(repo: Union[str, Repo], name: str):
    """Remove an artifact from the Index"""
    return init_index_manager(path=repo).remove(name)


def register(
    repo: Union[str, Repo], name: str, ref: str, version: str = None, bump: str = None
):
    """Register new artifact version"""
    return GitRegistry.from_repo(repo).register(
        name=name, ref=ref, version=version, bump=bump
    )


def promote(
    repo: Union[str, Repo],
    name: str,
    stage: str,
    promote_version: str = None,
    promote_ref: str = None,
    name_version: str = None,
):
    """Assign stage to specific artifact version"""
    return GitRegistry.from_repo(repo).promote(
        name, stage, promote_version, promote_ref, name_version
    )


def parse_tag(name: str):
    return parse_name(name)


def find_latest_version(
    repo: Union[str, Repo],
    name: str,
):
    """Return latest version for artifact"""
    return GitRegistry.from_repo(repo).latest(name)


def find_promotion(repo: Union[str, Repo], name: str, stage: str):
    """Return version of artifact with specific stage active"""
    return GitRegistry.from_repo(repo).which(name, stage, raise_if_not_found=False)


def check_ref(repo: Union[str, Repo], ref: str):
    """Find out what have been registered/promoted in the provided ref"""
    reg = GitRegistry.from_repo(repo)
    if ref.startswith("refs/tags/"):
        ref = ref[len("refs/tags/") :]
    if ref.startswith("refs/heads/"):
        ref = reg.repo.commit(ref).hexsha
    result = reg.check_ref(ref)
    return {
        action: {name: version.dict() for name, version in found.items()}
        for action, found in result.items()
    }


def show(repo: Union[str, Repo], object: str = "registry", table: bool = False):
    if object == "registry":
        return _show_registry(repo, table=table)
    return _show_versions(repo, name=object, table=table)


def _show_registry(repo: Union[str, Repo], table: bool = False):
    """Show current registry state"""

    reg = GitRegistry.from_repo(repo)
    stages = list(reg.get_stages(in_use=False))
    models_state = {
        o.name: {
            "version": o.get_latest_version().name if o.get_latest_version() else None,
            "stage": {
                name: o.promoted[name].version if name in o.promoted else None
                for name in stages
            },
        }
        for o in reg.state.artifacts.values()
    }
    if not table:
        return models_state

    result = [
        [name, d["version"]] + [d["stage"][name] for name in stages]
        for name, d in models_state.items()
    ]
    headers = ["name", "version"] + [f"stage/{e}" for e in stages]
    return result, headers


def _show_versions(
    repo: Union[str, Repo], name: str, raw: bool = False, table: bool = False
):
    """List versions of artifact"""
    reg = GitRegistry.from_repo(repo)
    if raw:
        return reg.state.find_artifact(name).versions
    versions = [v.dict_status() for v in reg.state.find_artifact(name).versions]
    if not table:
        return versions

    first_keys = ["artifact", "name", "stage"]
    versions_ = []
    for v in versions:
        v["artifact"] = v["artifact"]["name"]
        v["stage"] = v["stage"]["stage"]
        v = OrderedDict(
            [(key, v[key]) for key in first_keys]
            + [(key, v[key]) for key in v if key not in first_keys]
        )
        v["commit_hexsha"] = v["commit_hexsha"][:7]
        versions_.append(v)
    return versions_, "keys"


def audit_registration(
    repo: Union[str, Repo],
    artifact: str = None,
    sort: str = "desc",
    table: bool = False,
):
    """Audit registry state"""
    reg = GitRegistry.from_repo(repo)

    audit_trail = [
        OrderedDict(
            timestamp=v.creation_date,
            name=o.name,
            version=v.name,
            commit=v.commit_hexsha[:7],
            author=v.author,
        )
        for o in reg.state.artifacts.values()
        for v in o.versions
    ]
    if artifact:
        audit_trail = [event for event in audit_trail if event["name"] == artifact]
    audit_trail.sort(key=lambda x: x["timestamp"])
    if _is_ascending(sort):
        audit_trail.reverse()
    if not table:
        return audit_trail
    return audit_trail, "keys"


def _is_ascending(sort):
    return sort in {"asc", "Asc", "ascending", "Ascending"}


def audit_promotion(
    repo: Union[str, Repo],
    artifact: str = None,
    sort: str = "desc",
    table: bool = False,
):
    """Audit registry state"""
    reg = GitRegistry.from_repo(repo)
    audit_trail = [
        OrderedDict(
            timestamp=l.creation_date,
            name=o.name,
            version=l.version,
            stage=l.stage,
            commit=l.commit_hexsha[:7],
            author=l.author,
        )
        for o in reg.state.artifacts.values()
        for l in o.stages
    ]
    if artifact:
        audit_trail = [event for event in audit_trail if event["name"] == artifact]
    audit_trail.sort(key=lambda x: x["timestamp"])
    if _is_ascending(sort):
        audit_trail.reverse()
    if not table:
        return audit_trail
    return audit_trail, "keys"

<<<<<<< HEAD
    df = pd.DataFrame(audit_trail)
    if len(df):
        df.sort_values("creation_date", ascending=False, inplace=True)
        df.set_index(["creation_date", "name"], inplace=True)
    return df


def describe(name: str) -> List[EnrichmentInfo]:
    res = []
    for enrichment in CONFIG.enrichments:
        enrichment_data = enrichment.describe(name)
        if enrichment_data is not None:
            res.append(enrichment_data)
    return res
=======

def history(repo: str, artifact: str = None, sort: str = "desc", table: bool = False):
    def add_event(event_list, event_name):
        return [{**event, "event": event_name} for event in event_list]

    reg = GitRegistry.from_repo(repo)
    commits = [
        dict(
            timestamp=datetime.fromtimestamp(reg.repo.commit(commit).committed_date),
            name=name_,
            event="commit",
            commit=commit[:7],
            author=reg.repo.commit(commit).author.name,
        )
        for name_, commit_list in reg.index.artifact_centric_representation().items()
        for commit in commit_list
    ]
    registration = audit_registration(repo, table=False)
    promotion = audit_promotion(repo, table=False)
    events_order = {"commit": 0, "registration": 1, "promotion": 2}
    events = sorted(
        add_event(commits, "commit")
        + add_event(registration, "registration")
        + add_event(promotion, "promotion"),
        key=lambda x: (x["timestamp"], events_order[x["event"]]),
    )
    if _is_ascending(sort):
        events.reverse()
    if artifact:
        events = [event for event in events if event["name"] == artifact]
    if not table:
        return events
    keys_order = [
        "timestamp",
        NAME,
        "event",
        VERSION,
        STAGE,
        "commit",
        "author",
    ]
    keys_order = [c for c in keys_order if any(c in event for event in events)]
    events = [
        OrderedDict((key, event.get(key)) for key in keys_order) for event in events
    ]
    return events, "keys"
>>>>>>> 623744b6
<|MERGE_RESOLUTION|>--- conflicted
+++ resolved
@@ -1,20 +1,13 @@
-<<<<<<< HEAD
-=======
 from collections import OrderedDict
 from datetime import datetime
->>>>>>> 623744b6
 from typing import List, Union
 
 from git import Repo
 
-<<<<<<< HEAD
 from gto.config import CONFIG
+from gto.constants import NAME, STAGE, VERSION
 from gto.ext import EnrichmentInfo
-from gto.index import FileIndexManager, RepoIndexManager
-=======
-from gto.constants import NAME, STAGE, VERSION
 from gto.index import FileIndexManager, RepoIndexManager, init_index_manager
->>>>>>> 623744b6
 from gto.registry import GitRegistry
 from gto.tag import parse_name
 
@@ -247,13 +240,6 @@
         return audit_trail
     return audit_trail, "keys"
 
-<<<<<<< HEAD
-    df = pd.DataFrame(audit_trail)
-    if len(df):
-        df.sort_values("creation_date", ascending=False, inplace=True)
-        df.set_index(["creation_date", "name"], inplace=True)
-    return df
-
 
 def describe(name: str) -> List[EnrichmentInfo]:
     res = []
@@ -262,7 +248,7 @@
         if enrichment_data is not None:
             res.append(enrichment_data)
     return res
-=======
+
 
 def history(repo: str, artifact: str = None, sort: str = "desc", table: bool = False):
     def add_event(event_list, event_name):
@@ -308,5 +294,4 @@
     events = [
         OrderedDict((key, event.get(key)) for key in keys_order) for event in events
     ]
-    return events, "keys"
->>>>>>> 623744b6
+    return events, "keys"