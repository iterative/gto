import re
from collections import OrderedDict
from typing import List, Optional, Union

from funcy import distinct
from git import Repo

from gto.constants import (
    ARTIFACT,
    ASSIGNMENTS_PER_VERSION,
    COMMIT,
    NAME,
    STAGE,
    VERSION,
    VERSIONS_PER_STAGE,
    VersionSort,
    shortcut_regexp,
)
from gto.exceptions import NoRepo, NotImplementedInGTO, WrongArgs
from gto.ext import EnrichmentInfo
from gto.index import (
    EnrichmentManager,
    FileIndexManager,
    RepoIndexManager,
    init_index_manager,
)
from gto.registry import GitRegistry
from gto.tag import NAME_REFERENCE
from gto.tag import parse_name as parse_tag_name
from gto.tag import parse_name_reference


def _is_gto_repo(repo: Union[str, Repo]):
    """Check if repo is a gto repo"""
    try:
        return GitRegistry.from_repo(repo).is_gto_repo()
    except NoRepo:
        return False


def _get_index(repo: Union[str, Repo], file=False):
    """Get index state"""
    if file:
        return FileIndexManager.from_path(
            path=repo if isinstance(repo, str) else repo.working_dir
        )
    return RepoIndexManager.from_repo(repo)


def _get_state(repo: Union[str, Repo]):
    """Show current registry state"""
    return GitRegistry.from_repo(repo).get_state()


def get_stages(repo: Union[str, Repo], allowed: bool = False, used: bool = False):
    return GitRegistry.from_repo(repo).get_stages(allowed=allowed, used=used)


# TODO: make this work the same as CLI version
def annotate(
    repo: Union[str, Repo],
    name: str,
    type: Optional[str] = None,
    path: Optional[str] = None,
    must_exist: bool = False,
    labels: List[str] = None,
    description: str = "",
    # update: bool = False,
):
    """Add an artifact to the Index"""
    return init_index_manager(path=repo).add(
        name,
        type=type,
        path=path,
        must_exist=must_exist,
        labels=labels,
        description=description,
        update=True,
    )


def remove(repo: Union[str, Repo], name: str):
    """Remove an artifact from the Index"""
    return init_index_manager(path=repo).remove(name)


def register(
    repo: Union[str, Repo],
    name: str,
    ref: str,
    version: str = None,
    message: str = None,
    simple: bool = None,
    force: bool = False,
    bump_major: bool = False,
    bump_minor: bool = False,
    bump_patch: bool = False,
    stdout: bool = False,
    author: Optional[str] = None,
    author_email: Optional[str] = None,
):
    """Register new artifact version"""
    return GitRegistry.from_repo(repo).register(
        name=name,
        ref=ref,
        version=version,
        message=message,
        simple=simple if simple is not None else True,
        force=force,
        bump_major=bump_major,
        bump_minor=bump_minor,
        bump_patch=bump_patch,
        stdout=stdout,
        author=author,
        author_email=author_email,
    )


def assign(
    repo: Union[str, Repo],
    name: str,
    stage: str,
    version: Optional[str] = None,
    ref: Optional[str] = None,
    name_version: Optional[str] = None,
    message: Optional[str] = None,
    simple: bool = False,
    force: bool = False,
    skip_registration: bool = False,
    stdout: bool = False,
    author: Optional[str] = None,
    author_email: Optional[str] = None,
):
    """Assign stage to specific artifact version"""
    return GitRegistry.from_repo(repo).assign(
        name=name,
        stage=stage,
        version=version,
        ref=ref,
        name_version=name_version,
        message=message,
        simple=simple,
        force=force,
        skip_registration=skip_registration,
        stdout=stdout,
        author=author,
        author_email=author_email,
    )


def unassign(
    repo: Union[str, Repo],
    name: str,
    ref: str = None,
    version: str = None,
    stage: str = None,
    message: str = None,
    stdout: bool = False,
    simple: Optional[bool] = None,
    force: bool = False,
    delete: bool = False,
    author: Optional[str] = None,
    author_email: Optional[str] = None,
):
    return GitRegistry.from_repo(repo).unassign(
        name=name,
        stage=stage,
        ref=ref,
        version=version,
        message=message,
        stdout=stdout,
        simple=simple if simple is not None else False,
        force=force,
        delete=delete,
        author=author,
        author_email=author_email,
    )


def unregister(
    repo: Union[str, Repo],
    name: str,
    ref: str = None,
    version: str = None,
    message: str = None,
    stdout: bool = False,
    simple: Optional[bool] = None,
    force: bool = False,
    delete: bool = False,
    author: Optional[str] = None,
    author_email: Optional[str] = None,
):
    return GitRegistry.from_repo(repo).unregister(
        name=name,
        ref=ref,
        version=version,
        message=message,
        stdout=stdout,
        simple=simple if simple is not None else True,
        force=force,
        delete=delete,
        author=author,
        author_email=author_email,
    )


def deprecate(
    repo: Union[str, Repo],
    name: str,
    message: str = None,
    stdout: bool = False,
    simple: Optional[bool] = None,
    force: bool = False,
    delete: bool = False,
    author: Optional[str] = None,
    author_email: Optional[str] = None,
):
    return GitRegistry.from_repo(repo).deprecate(
        name=name,
        message=message,
        stdout=stdout,
        simple=simple if simple is not None else True,
        force=force,
        delete=delete,
        author=author,
        author_email=author_email,
    )


def parse_tag(name: str):
    return parse_tag_name(name)


def find_latest_version(
    repo: Union[str, Repo],
    name: str,
    all: bool = False,
    registered: bool = True,
):
    """Return latest version for artifact"""
    return GitRegistry.from_repo(repo).latest(name, all=all, registered=registered)


def find_versions_in_stage(
    repo: Union[str, Repo],
    name: str,
    stage: str,
    assignments_per_version=ASSIGNMENTS_PER_VERSION,
    versions_per_stage=VERSIONS_PER_STAGE,
    registered_only: bool = False,
):
    """Return version of artifact with specific stage active"""
    return GitRegistry.from_repo(repo).which(
        name,
        stage,
        raise_if_not_found=False,
        assignments_per_version=assignments_per_version,
        versions_per_stage=versions_per_stage,
        registered_only=registered_only,
    )


def check_ref(repo: Union[str, Repo], ref: str):
    """Find out what have been registered/assigned in the provided ref"""
    reg = GitRegistry.from_repo(repo)
    return reg.check_ref(ref)


def show(
    repo: Union[str, Repo],
    name: Optional[str] = None,
    all_branches=False,
    all_commits=False,
    truncate_hexsha=False,
    registered_only=False,
    assignments_per_version=ASSIGNMENTS_PER_VERSION,
    versions_per_stage=VERSIONS_PER_STAGE,
    sort=VersionSort.Timestamp,
    table: bool = False,
):
    return (
        _show_versions(
            repo,
            name=name,
            all_branches=all_branches,
            all_commits=all_commits,
            registered_only=registered_only,
            assignments_per_version=assignments_per_version,
            versions_per_stage=versions_per_stage,
            sort=sort,
            table=table,
            truncate_hexsha=truncate_hexsha,
        )
        if name
        else _show_registry(
            repo,
            all_branches=all_branches,
            all_commits=all_commits,
            registered_only=registered_only,
            assignments_per_version=assignments_per_version,
            versions_per_stage=versions_per_stage,
            sort=sort,
            table=table,
            truncate_hexsha=truncate_hexsha,
        )
    )


def _show_registry(
    repo: Union[str, Repo],
    all_branches=False,
    all_commits=False,
    registered_only=False,
    assignments_per_version: int = None,
    versions_per_stage: int = None,
    sort: VersionSort = None,
    table: bool = False,
    truncate_hexsha: bool = False,
):
    """Show current registry state"""

    def format_hexsha(hexsha):
        return hexsha[:7] if truncate_hexsha else hexsha

    reg = GitRegistry.from_repo(repo)
    stages = list(reg.get_stages())
    models_state = {
        o.artifact: {
            "version": format_hexsha(o.get_latest_version(registered_only=True).version)
            if o.get_latest_version(registered_only=True)
            else None,
            "stage": {
                name: ", ".join(
                    [
                        format_hexsha(s.version)
                        for s in o.get_vstages(
                            registered_only=registered_only,
                            assignments_per_version=assignments_per_version,
                            versions_per_stage=versions_per_stage,
                            sort=sort,
                        ).get(name, [])
                    ]
                )
                or None
                for name in stages
            },
            "registered": o.is_registered,
        }
        for o in reg.get_artifacts(
            all_branches=all_branches,
            all_commits=all_commits,
        ).values()
    }
    if not table:
        return models_state

<<<<<<< HEAD
    result = [
        [name if d["registered"] else f"*{name}", d["version"]]
        + [d["stage"][name] for name in stages]
=======
    return [
        OrderedDict(
            zip(
                ["name", "latest"] + [f"#{e}" for e in stages],
                [name, d["version"]] + [d["stage"][name] for name in stages],
            ),
        )
>>>>>>> 4576fa0e
        for name, d in models_state.items()
    ], "keys"


def _show_versions(  # pylint: disable=too-many-locals
    repo: Union[str, Repo],
    name: str,
    raw: bool = False,
    all_branches=False,
    all_commits=False,
    registered_only=False,
    assignments_per_version: int = None,
    versions_per_stage: int = None,
    sort: VersionSort = None,
    table: bool = False,
    truncate_hexsha: bool = False,
):
    """List versions of artifact"""

    def format_hexsha(hexsha):
        return hexsha[:7] if truncate_hexsha else hexsha

    match = re.search(shortcut_regexp, name)
    if match:
        name = match["artifact"]

    reg = GitRegistry.from_repo(repo)
    if raw:
        return reg.find_artifact(name).versions

    artifact = reg.find_artifact(
        name,
        all_branches=all_branches,
        all_commits=all_commits,
    )
    stages = artifact.get_vstages(
        registered_only=registered_only,
        assignments_per_version=assignments_per_version,
        versions_per_stage=versions_per_stage,
        sort=sort,
    )
    versions = []
    for v in artifact.get_versions(
        include_non_explicit=not registered_only, include_discovered=True
    ):
        v = v.dict_state()
        v["stages"] = [
            vstage.dict_state()
            for vstages in stages.values()
            for vstage in vstages
            if vstage.version == v["version"]
        ]
        versions.append(v)

    if match and match["greatest"]:
        versions = versions[:1]
    if match and match["stage"]:
        versions = [
            v for v in versions for a in v["stages"] if match["stage"] in a["stage"]
        ]

    if not table:
        return versions

    first_keys = ["artifact", "version", "stage"]
    versions_ = []
    for v in versions:
        v["version"] = format_hexsha(v["version"])
        v["stage"] = ", ".join(
            distinct(  # TODO: remove? no longer necessary
                s["stage"] for s in v["stages"]
            )
        )
        v["commit_hexsha"] = format_hexsha(v["commit_hexsha"])
        if len(v["registrations"]) > 1:
            raise NotImplementedInGTO(
                "Multiple registrations are not supported currently. How you got in here?"
            )
        for key in list(v.keys()):
            if key not in first_keys + ["created_at", "ref"]:
                del v[key]
        v = OrderedDict(
            [(key, v[key]) for key in first_keys]
            + [(key, v[key]) for key in v if key not in first_keys]
        )
        versions_.append(v)
    return versions_, "keys"


def describe(
    repo: Union[str, Repo], name: str, rev: str = None
) -> List[EnrichmentInfo]:
    """Find enrichments for the artifact"""
    ref_type, parsed = parse_name_reference(name)
    if ref_type == NAME_REFERENCE.NAME:
        return EnrichmentManager.from_repo(repo).describe(name=name, rev=rev)
    if ref_type == NAME_REFERENCE.TAG:
        if rev:
            raise WrongArgs("Should not specify revision if you pass git tag")
        return EnrichmentManager.from_repo(repo).describe(name=parsed[NAME], rev=name)
    raise NotImplementedError


def history(
    repo: Union[str, Repo],
    artifact: str = None,
    # action: str = None,
    all_branches=False,
    all_commits=False,
    ascending: bool = False,
    table: bool = False,
    truncate_hexsha: bool = False,
):

    reg = GitRegistry.from_repo(repo)
    artifacts = reg.get_artifacts(
        all_branches=all_branches,
        all_commits=all_commits,
    )

    def format_hexsha(hexsha):
        return hexsha[:7] if truncate_hexsha else hexsha

    events = [
        OrderedDict(
            timestamp=e.created_at,
            artifact=e.artifact,
            event=type(e).__name__.lower(),
            priority=e.priority,
            version=format_hexsha(e.version) if hasattr(e, "version") else None,
            stage=getattr(e, "stage", None),
            commit=format_hexsha(e.commit_hexsha),
            author=e.author,
            author_email=e.author_email,
            message=e.message,
            ref=format_hexsha(e.ref) if e.ref == e.commit_hexsha else e.ref,
        )
        for o in artifacts.values()
        for e in o.get_events()
    ]

    events = sorted(
        events,
        key=lambda x: (x["timestamp"], x["priority"]),
    )
    if not ascending:
        events.reverse()
    if artifact:
        events = [event for event in events if event["artifact"] == artifact]
    if not table:
        return events
    keys_order = [
        "timestamp",
        ARTIFACT,
        "event",
        VERSION,
        STAGE,
        COMMIT,
        "ref",
    ]
    keys_order = [c for c in keys_order if any(c in event for event in events)]
    events = [
        OrderedDict((key, event.get(key)) for key in keys_order) for event in events
    ]
    return events, "keys"<|MERGE_RESOLUTION|>--- conflicted
+++ resolved
@@ -354,11 +354,6 @@
     if not table:
         return models_state
 
-<<<<<<< HEAD
-    result = [
-        [name if d["registered"] else f"*{name}", d["version"]]
-        + [d["stage"][name] for name in stages]
-=======
     return [
         OrderedDict(
             zip(
@@ -366,7 +361,6 @@
                 [name, d["version"]] + [d["stage"][name] for name in stages],
             ),
         )
->>>>>>> 4576fa0e
         for name, d in models_state.items()
     ], "keys"
 
