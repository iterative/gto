--- conflicted
+++ resolved
@@ -54,17 +54,13 @@
     packages=find_packages(exclude=["tests"]),
     include_package_data=True,
     entry_points={
-<<<<<<< HEAD
         "console_scripts": ["gto = gto.cli:app"],
-=======
-        "console_scripts": ["gto = gto.cli:cli"],
         "gto.enrichment": [
             # "mlem = gto.ext_mlem:MlemEnrichment",
             # "dvc = gto.ext_dvc:DVCEnrichment",
             # "cli = gto.ext:CLIEnrichment",
             "gto = gto.index:GTOEnrichment",
         ],
->>>>>>> 5f03ad17
     },
     cmdclass={"build_py": build_py},
     zip_safe=False,
