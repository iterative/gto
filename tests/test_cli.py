# pylint: disable=unused-variable, redefined-outer-name
from typing import Callable, Optional, Tuple
from unittest import mock

import git
import pytest
import typer
from packaging import version
from typer.main import get_command_from_info

from gto.cli import app
from gto.exceptions import GTOException
from tests.conftest import Runner


def _check_output_contains(output: str, search_value: str) -> bool:
    return search_value in output


def _check_output_exact_match(output: str, search_value: str) -> bool:
    return search_value == output


def _check_successful_cmd(
    cmd: str,
    args: list,
    expected_stdout: Optional[str],
    search_func: Optional[Callable] = _check_output_exact_match,
):
    runner = Runner()
    result = runner.invoke([cmd] + args)
    assert result.exit_code == 0, (result.stdout, result.stderr, result.exception)
    if expected_stdout is not None:
        if len(expected_stdout):
            assert len(result.stdout) > 0, "Output is empty, but should not be"
        assert search_func(result.stdout, expected_stdout)


def _check_failing_cmd(
    cmd: str,
    args: list,
    expected_stderr: str,
    search_func: Optional[Callable] = _check_output_exact_match,
):
    runner = Runner()
    result = runner.invoke([cmd] + args)
    assert result.exit_code != 0, (result.stdout, result.stderr, result.exception)
    if expected_stderr is not None:
        assert len(result.stderr) > 0, "Output is empty, but should not be"
    assert search_func(result.stderr, expected_stderr)


@pytest.fixture
def app_cmd():
    return app.registered_commands


@pytest.fixture
def app_cli_cmd(app_cmd):
    if version.parse(typer.__version__) < version.parse("0.6.0"):
        return (
            get_command_from_info(c) for c in app_cmd  # pylint: disable=missing-kwoa
        )
    return (
        get_command_from_info(  # pylint: disable=unexpected-keyword-arg
            c,
            pretty_exceptions_short=False,
            rich_markup_mode="rich",
        )
        for c in app_cmd
    )


def test_commands_help(app_cli_cmd):
    no_help = [cli_cmd.name for cli_cmd in app_cli_cmd if cli_cmd.help is None]
    assert not no_help, f"{no_help} cli command do not have help!"


def test_commands_args_help(app_cli_cmd):
    no_help = []
    for cmd in app_cli_cmd:
        no_help.extend(
            f"{cmd.name}:{arg.name}"
            for arg in cmd.params
            if arg.help is None or arg.help == ""
        )

    assert not no_help, f"{no_help} cli command args do not have help!"


def test_show(empty_git_repo: Tuple[git.Repo, Callable]):
    repo, write_file = empty_git_repo
    _check_successful_cmd(
        "show",
        ["-r", repo.working_dir],
        "Nothing found in the current workspace\n",
    )
    _check_successful_cmd(
        "history",
        ["-r", repo.working_dir],
        "Nothing found in the current workspace\n",
    )


EXPECTED_DESCRIBE_OUTPUT = """{
    "type": "model",
    "path": "models/random-forest.pkl",
    "virtual": false
}
"""


# this is one function because showcase fixture takes some time to be created
def test_commands(showcase):
    path, repo, write_file, first_commit, second_commit = showcase
    _check_successful_cmd(
        "show",
        ["-r", path, "rf@greatest", "--version"],
        "v1.2.4\n",
    )
    _check_successful_cmd(
        "show",
        ["-r", path, "rf@latest", "--ref"],
        "rf@v1.2.4\n",
    )
    _check_successful_cmd(
        "show",
        ["-r", path, "rf#production", "--version"],
        "v1.2.3\n",
    )
    _check_successful_cmd(
        "show",
        ["-r", path, "rf#production", "--vs", "-1", "--version"],
        "v1.2.4\nv1.2.3\n",
    )
    _check_successful_cmd(
        "show",
        ["-r", path, "rf#staging", "--vs", "-1", "--version"],
        "v1.2.4\n",
    )
    _check_successful_cmd(
        "show",
        ["-r", path, "rf#production", "--ref"],
        "rf@v1.2.3\n",
    )
<<<<<<< HEAD
    _check_successful_cmd(
        "show",
        ["-r", path, "nn", "--ro", "--ref"],
        "nn@v0.0.1\n",
    )
    _check_successful_cmd(
        "show",
        ["-r", path, "#production", "--ref"],
        "rf@v1.2.3\n",
    )
    _check_successful_cmd(
        "show",
        ["-r", path, "#staging", "--ref"],
        "nn@v0.0.1\n" "rf@v1.2.4\n",
    )
    _check_successful_cmd(
        "show",
        ["-r", path, ":HEAD", "--ref", "--ro"],
        "rf@v1.2.4\n",
    )
    _check_successful_cmd(
        "show",
        ["-r", path, "nn:HEAD", "--ref", "--ro"],
        "",
    )
    _check_successful_cmd(
        "show",
        ["-r", path, "rf:HEAD", "--ref", "--ro"],
        "rf@v1.2.4\n",
    )
    _check_successful_cmd(
        "show",
        ["-r", path, "@v1.2.4", "--ref"],
        "rf@v1.2.4\n",
    )
    _check_successful_cmd(
        "show",
        ["-r", path, "--long"],
        None,
    )
    _check_successful_cmd("describe", ["-r", path, "artifactnotexist"], "")
    _check_successful_cmd("describe", ["-r", path, "rf#stagenotexist"], "")
    _check_successful_cmd("describe", ["-r", path, "rf"], EXPECTED_DESCRIBE_OUTPUT)
    _check_successful_cmd(
        "describe", ["-r", path, "rf#production"], EXPECTED_DESCRIBE_OUTPUT
    )
    _check_successful_cmd(
        "describe", ["-r", path, "rf@latest"], EXPECTED_DESCRIBE_OUTPUT
    )
    _check_successful_cmd(
        "describe", ["-r", path, "rf@v1.2.3"], EXPECTED_DESCRIBE_OUTPUT
    )
    _check_successful_cmd(
        "describe", ["-r", path, "rf", "--path"], "models/random-forest.pkl\n"
    )
    _check_successful_cmd("describe", ["-r", path, "rf", "--type"], "model\n")
    _check_successful_cmd("describe", ["-r", path, "rf", "--description"], "")
    _check_successful_cmd("describe", ["-r", path, "rf", "--custom"], "")
=======
>>>>>>> 27c23557
    # None because of random order - fix this
    _check_successful_cmd("stages", ["-r", path], None)
    # None because of output randomness and complexity
    _check_successful_cmd(
        "show",
        ["-r", path],
        None,
    )
    # None because of output randomness and complexity
    _check_successful_cmd(
        "history",
        ["-r", path],
        None,
    )
    # check-ref
    _check_successful_cmd(
        "check-ref",
        ["-r", path, "rf#production#3", "--name"],
        "rf\n",
    )
    _check_successful_cmd(
        "check-ref",
        ["-r", path, "rf#production#3", "--stage"],
        "production\n",
    )
    _check_successful_cmd(
        "check-ref",
        ["-r", path, "rf#production#3", "--version"],
        "v1.2.4\n",
    )
    _check_successful_cmd(
        "check-ref",
        ["-r", path, "rf@v1.2.4", "--version"],
        "v1.2.4\n",
    )
    _check_successful_cmd(
        "check-ref",
        ["-r", path, "rf@v1.2.4", "--event"],
        "registration\n",
    )
    _check_successful_cmd(
        "check-ref",
        ["-r", path, "rf@v1.2.4"],
        '✅  Version "v1.2.4" of artifact "rf" was registered\n',
    )
    _check_successful_cmd(
        "check-ref",
        ["-r", path, "rf#production#3", "--event"],
        "assignment\n",
    )
    _check_successful_cmd(
        "check-ref",
        ["-r", path, "rf#production#3"],
        '✅  Stage "production" was assigned to version "v1.2.4" of artifact "rf"\n',
    )
    # TODO: make unsuccessful
    _check_successful_cmd(
        "check-ref",
        ["-r", path, "this-tag-does-not-exist"],
        "",
    )
    _check_successful_cmd(
        "parse-tag",
        ["dvclive/dsd=nn@v0.0.1"],
        "dvclive/dsd:nn",
        _check_output_contains,
    )
    _check_successful_cmd(
        "doctor",
        ["-r", path],
        None,
    )


EXPECTED_DESCRIBE_OUTPUT_2 = """{
    "type": "new-type",
    "path": "new/path",
    "labels": [
        "another-label",
        "new-label",
        "some-label"
    ],
    "description": "new description"
}
"""


def test_register(repo_with_commit: Tuple[git.Repo, Callable]):
    repo, write_file = repo_with_commit

    _check_successful_cmd(
        "register",
        ["-r", repo.working_dir, "a1"],
        "Created git tag 'a1@v0.0.1' that registers version\n"
        "To push the changes upstream, run:\n"
        "    git push origin a1@v0.0.1\n",
    )

    _check_successful_cmd(
        "deprecate",
        ["-r", repo.working_dir, "a1", "v0.0.1", "--delete"],
        "Deleted git tag 'a1@v0.0.1'\n"
        "To push the changes upstream, run:\n"
        "    git push --delete origin a1@v0.0.1\n",
    )

    _check_successful_cmd(
        "register",
        ["-r", repo.working_dir, "a2", "--version", "v1.2.3"],
        "Created git tag 'a2@v1.2.3' that registers version\n"
        "To push the changes upstream, run:\n"
        "    git push origin a2@v1.2.3\n",
    )

    _check_successful_cmd(
        "deprecate",
        ["-r", repo.working_dir, "a2", "v1.2.3"],
        "Created git tag 'a2@v1.2.3!' that deregisters version\n"
        "To push the changes upstream, run:\n"
        "    git push origin a2@v1.2.3!\n",
    )

    _check_successful_cmd(
        "register",
        ["-r", repo.working_dir, "a2", "--simple", "false"],
        "Created git tag 'a2@v1.2.3#1' that registers version\n"
        "To push the changes upstream, run:\n"
        "    git push origin a2@v1.2.3#1\n",
    )

    _check_failing_cmd(
        "register",
        ["-r", repo.working_dir, "a3", "--version", "1.2.3"],
        "❌ Supplied version '1.2.3' cannot be parsed\n",
    )

    _check_successful_cmd(
        "register",
        ["-r", repo.working_dir, "classification/dvclive:models/nn"],
        "classification/dvclive=models/nn@v0.0.1",
        search_func=_check_output_contains,
    )


def test_assign(repo_with_commit: Tuple[git.Repo, Callable]):
    repo, write_file = repo_with_commit

    _check_successful_cmd(
        "register",
        ["-r", repo.working_dir, "nn1"],
        "Created git tag 'nn1@v0.0.1' that registers version\n"
        "To push the changes upstream, run:\n"
        "    git push origin nn1@v0.0.1\n",
    )
    # this check depends on the previous one
    _check_successful_cmd(
        "assign",
        ["-r", repo.working_dir, "nn1", "HEAD", "--stage", "prod"],
        "Created git tag 'nn1#prod#1' that assigns stage to version 'v0.0.1'\n"
        "To push the changes upstream, run:\n"
        "    git push origin nn1#prod#1\n",
    )
    # this check depends on the previous assignment
    _check_failing_cmd(
        "assign",
        [
            "-r",
            repo.working_dir,
            "nn1",
            "HEAD",
            "--version",
            "v1.0.0",
            "--stage",
            "stage",
        ],
        "❌ Can't register 'v1.0.0', since 'v0.0.1' is registered already at this ref\n",
    )

    _check_failing_cmd(
        "assign",
        [
            "-r",
            repo.working_dir,
            "nn2",
            "HEAD",
            "--version",
            "1.0.0",
            "--stage",
            "prod",
        ],
        "❌ Version '1.0.0' is not valid. Example of valid version: 'v1.0.0'\n",
    )

    _check_successful_cmd(
        "assign",
        ["-r", repo.working_dir, "nn2", "HEAD", "--stage", "prod"],
        "Created git tag 'nn2@v0.0.1' that registers version\n"
        "To push the changes upstream, run:\n"
        "    git push origin nn2@v0.0.1\n"
        "Created git tag 'nn2#prod#1' that assigns stage to version 'v0.0.1'\n"
        "To push the changes upstream, run:\n"
        "    git push origin nn2#prod#1\n",
    )


GTO_EXCEPTION_MESSAGE = "Test GTOException Message"


def test_stderr_gto_exception():
    # patch gto show to throw gto exception.
    with mock.patch("gto.api.show", side_effect=GTOException(GTO_EXCEPTION_MESSAGE)):
        _check_failing_cmd("show", [], GTO_EXCEPTION_MESSAGE, _check_output_contains)


EXCEPTION_MESSAGE = "Test Exception Message"


def test_stderr_exception():
    # patch gto show to throw exception.
    with mock.patch("gto.api.show", side_effect=Exception(EXCEPTION_MESSAGE)):
        _check_failing_cmd("show", [], EXCEPTION_MESSAGE, _check_output_contains)<|MERGE_RESOLUTION|>--- conflicted
+++ resolved
@@ -143,7 +143,6 @@
         ["-r", path, "rf#production", "--ref"],
         "rf@v1.2.3\n",
     )
-<<<<<<< HEAD
     _check_successful_cmd(
         "show",
         ["-r", path, "nn", "--ro", "--ref"],
@@ -179,31 +178,6 @@
         ["-r", path, "@v1.2.4", "--ref"],
         "rf@v1.2.4\n",
     )
-    _check_successful_cmd(
-        "show",
-        ["-r", path, "--long"],
-        None,
-    )
-    _check_successful_cmd("describe", ["-r", path, "artifactnotexist"], "")
-    _check_successful_cmd("describe", ["-r", path, "rf#stagenotexist"], "")
-    _check_successful_cmd("describe", ["-r", path, "rf"], EXPECTED_DESCRIBE_OUTPUT)
-    _check_successful_cmd(
-        "describe", ["-r", path, "rf#production"], EXPECTED_DESCRIBE_OUTPUT
-    )
-    _check_successful_cmd(
-        "describe", ["-r", path, "rf@latest"], EXPECTED_DESCRIBE_OUTPUT
-    )
-    _check_successful_cmd(
-        "describe", ["-r", path, "rf@v1.2.3"], EXPECTED_DESCRIBE_OUTPUT
-    )
-    _check_successful_cmd(
-        "describe", ["-r", path, "rf", "--path"], "models/random-forest.pkl\n"
-    )
-    _check_successful_cmd("describe", ["-r", path, "rf", "--type"], "model\n")
-    _check_successful_cmd("describe", ["-r", path, "rf", "--description"], "")
-    _check_successful_cmd("describe", ["-r", path, "rf", "--custom"], "")
-=======
->>>>>>> 27c23557
     # None because of random order - fix this
     _check_successful_cmd("stages", ["-r", path], None)
     # None because of output randomness and complexity
