import os
from typing import Callable, Tuple

import git
import pytest
from typer.testing import CliRunner

<<<<<<< HEAD
from gto.api import annotate, get_stages
=======
from gto.api import annotate, promote, register
>>>>>>> 5b1dbce6
from gto.cli import app
from gto.config import CONFIG_FILE_NAME, check_name_is_valid
from gto.exceptions import UnknownType, ValidationError
from gto.index import init_index_manager
from gto.registry import GitRegistry

CONFIG_CONTENT = """
types: [model, dataset]
stages: [dev, prod]
"""

PROHIBIT_CONFIG_CONTENT = """
types: []
stages: []
"""


@pytest.fixture
def init_repo(empty_git_repo: Tuple[git.Repo, Callable]):
    repo, write_file = empty_git_repo

    write_file(CONFIG_FILE_NAME, CONFIG_CONTENT)
    return repo


def test_config_load_index(init_repo):
    index = init_index_manager(init_repo)
    assert index.config.TYPES == ["model", "dataset"]


def test_config_load_registry(init_repo):
    registry = GitRegistry.from_repo(init_repo)
    assert registry.config.TYPES == ["model", "dataset"]


def test_adding_allowed_type(init_repo):
    annotate(init_repo, "name", type="model")


def test_adding_not_allowed_type(init_repo):
    with pytest.raises(UnknownType):
        annotate(init_repo, "name", type="unknown")


<<<<<<< HEAD
def test_stages(init_repo):
    assert get_stages(init_repo) == ["dev", "prod"]
    assert get_stages(init_repo, allowed=True) == ["dev", "prod"]
    assert get_stages(init_repo, used=True) == []
=======
def test_correct_name(init_repo):
    annotate(init_repo, "model")


def test_incorrect_name(init_repo):
    with pytest.raises(ValidationError):
        annotate(init_repo, "###")


def test_incorrect_type(init_repo):
    with pytest.raises(ValidationError):
        annotate(init_repo, "model", type="###")


def test_register_incorrect_name(init_repo):
    with pytest.raises(ValidationError):
        register(init_repo, "###", ref="HEAD")


# def test_register_incorrect_version(init_repo):
#     with pytest.raises(ValidationError):
#         register(init_repo, "model", ref="HEAD", version="###")


def test_promote_incorrect_name(init_repo):
    with pytest.raises(ValidationError):
        promote(init_repo, "###", promote_ref="HEAD", stage="dev")


def test_promote_incorrect_stage(init_repo):
    with pytest.raises(ValidationError):
        promote(init_repo, "model", promote_ref="HEAD", stage="###")
>>>>>>> 5b1dbce6


def test_config_is_not_needed(empty_git_repo: Tuple[git.Repo, Callable], request):
    repo, write_file = empty_git_repo

    write_file(
        CONFIG_FILE_NAME,
        "WRONG_CONFIG",
    )
    os.chdir(repo.working_dir)
    runner = CliRunner()
    result = runner.invoke(app, ["--help"])
    os.chdir(request.config.invocation_dir)
    assert result.exit_code == 0


<<<<<<< HEAD
@pytest.fixture
def init_repo_prohibit(empty_git_repo: Tuple[git.Repo, Callable]):
    repo, write_file = empty_git_repo

    write_file(CONFIG_FILE_NAME, PROHIBIT_CONFIG_CONTENT)
    return repo


def test_prohibit_config_type(init_repo_prohibit):
    with pytest.raises(UnknownType):
        annotate(init_repo_prohibit, "name", type="model")


def test_empty_config_type(empty_git_repo):
    repo, _ = empty_git_repo
    annotate(repo, "name", type="model")
=======
@pytest.mark.parametrize(
    "name",
    [
        "nn",
        "m1",
        "model-prod",
        "model-prod-v1",
        "namespace/model",
    ],
)
def test_check_name_is_valid(name):
    assert check_name_is_valid(name)


@pytest.mark.parametrize(
    "name",
    [
        "",
        "m",
        "1",
        "m/",
        "/m",
        "1nn",
        "###",
        "@@@",
        "-model",
        "model-",
        "model@1",
        "model#1",
        "@namespace/model",
    ],
)
def test_check_name_is_invalid(name):
    assert not check_name_is_valid(name)
>>>>>>> 5b1dbce6
<|MERGE_RESOLUTION|>--- conflicted
+++ resolved
@@ -5,11 +5,7 @@
 import pytest
 from typer.testing import CliRunner
 
-<<<<<<< HEAD
-from gto.api import annotate, get_stages
-=======
-from gto.api import annotate, promote, register
->>>>>>> 5b1dbce6
+from gto.api import annotate, get_stages, promote, register
 from gto.cli import app
 from gto.config import CONFIG_FILE_NAME, check_name_is_valid
 from gto.exceptions import UnknownType, ValidationError
@@ -54,12 +50,12 @@
         annotate(init_repo, "name", type="unknown")
 
 
-<<<<<<< HEAD
 def test_stages(init_repo):
     assert get_stages(init_repo) == ["dev", "prod"]
     assert get_stages(init_repo, allowed=True) == ["dev", "prod"]
     assert get_stages(init_repo, used=True) == []
-=======
+
+
 def test_correct_name(init_repo):
     annotate(init_repo, "model")
 
@@ -92,7 +88,6 @@
 def test_promote_incorrect_stage(init_repo):
     with pytest.raises(ValidationError):
         promote(init_repo, "model", promote_ref="HEAD", stage="###")
->>>>>>> 5b1dbce6
 
 
 def test_config_is_not_needed(empty_git_repo: Tuple[git.Repo, Callable], request):
@@ -109,7 +104,6 @@
     assert result.exit_code == 0
 
 
-<<<<<<< HEAD
 @pytest.fixture
 def init_repo_prohibit(empty_git_repo: Tuple[git.Repo, Callable]):
     repo, write_file = empty_git_repo
@@ -126,7 +120,8 @@
 def test_empty_config_type(empty_git_repo):
     repo, _ = empty_git_repo
     annotate(repo, "name", type="model")
-=======
+
+
 @pytest.mark.parametrize(
     "name",
     [
@@ -160,5 +155,4 @@
     ],
 )
 def test_check_name_is_invalid(name):
-    assert not check_name_is_valid(name)
->>>>>>> 5b1dbce6
+    assert not check_name_is_valid(name)