--- conflicted
+++ resolved
@@ -4,23 +4,6 @@
 [![Codecov](https://codecov.io/gh/iterative/gto/branch/main/graph/badge.svg?token=NXT11717BG)](https://codecov.io/gh/iterative/gto)
 [![PyPi](https://img.shields.io/pypi/v/gto.svg?label=pip&logo=PyPI&logoColor=white)](https://pypi.org/project/gto)
 
-<<<<<<< HEAD
-# GTO
-
-Git Tag Ops. Turn your Git repository into an Artifact Registry:
-
-* Register new versions of artifacts by marking significant changes to them
-* Promote certain versions to signal downstream systems to act
-* Attach additional information about your artifact with Enrichments
-* Act on new versions and promotions in CI/CD
-
-To turn any data science repo into an artifact registry, you only need to `pip install` this package.
-GTO versions and promotes artifacts by creating special Git tags.
-To use the artifact registry, you also need this package only.
-
-This tool can be used both as CLI and in Python code.
-The README will cover CLI usage, but for every command there is a Python API counterpart in the [`gto.api`](/iterative/gto/blob/main/gto/api.py) module.
-=======
 Git Tag Ops. Turn your Git repository into an Artifact Registry:
 
 * Register new versions of artifacts marking releases/significant changes
@@ -29,22 +12,12 @@
 * Maintain and query artifact metadata / additional info with Enrichments machinery
 
 GTO versions and promotes artifacts by creating annotated Git tags in special format.
->>>>>>> 3aaed1cb
 
 ## Installation
 
 Install GTO with pip:
 
 ```
-<<<<<<< HEAD
-$ gto register rf
-Created git tag 'rf@v0.0.1' that registers a new version
-```
-
-## Promoting
-
-You could also promote a specific artifact version to Stage. Stages are statuses of your artifact specifying the readiness to be used by downstream systems. You can use promotions to signal downstream systems to act via CI/CD or webhooks - for example, redeploy a ML model (if your artifact is a model) or update the some special file on server (if your artifact is a file).
-=======
 $ pip install gto
 ```
 
@@ -55,16 +28,9 @@
 ## Get started
 
 The README will cover CLI usage, but for every command there is a Python API counterpart in the [`gto.api`](/iterative/gto/blob/main/gto/api.py) module. In README we'll use this example repo: https://github.com/iterative/example-gto
->>>>>>> 3aaed1cb
 
 Let's clone the example repo first:
 ```
-<<<<<<< HEAD
-$ gto promote rf prod
-Created git tag 'rf#prod#1' that promotes 'v0.0.1'
-```
-
-=======
 $ git clone https://github.com/iterative/example-gto.git
 $ cd example-gto
 ```
@@ -87,7 +53,6 @@
 Created git tag 'awesome-model#prod#1' that promotes 'v0.0.1'
 ```
 
->>>>>>> 3aaed1cb
 There are two notations used for git tags in promotion:
 - simple: `awesome-model#prod`
 - incremental: `awesome-model#prod#N`
@@ -98,19 +63,10 @@
 
 So far we've seen how to register versions and promote them, but we still didn't specify `type` of artifact (dataset, model, something else) and `path` to it. For simple workflows, when we have a single artifact, we can hardcore those to CI/CD or downstream systems. But for more advanced cases we would like to codify them - and we can do that with `artifacts.yaml` file.
 
-<<<<<<< HEAD
-So far we've seen how to register versions and promote them, but we still didn't specify `type` of artifact (dataset, model, something else) and `path` to it. For simple workflows, when we have a single artifact, we can hardcore those to CI/CD or downstream systems. But for more advanced cases we would like to codify them - and we can do that with `artifacts.yaml` file.
-
 To annotate artifact, use `gto annotate`:
 
 ```
-$ gto annotate rf --type model --path models/neural-network.pkl
-=======
-To annotate artifact, use `gto annotate`:
-
-```
 $ gto annotate awesome-model --type model --path s3://awesome/model.pkl
->>>>>>> 3aaed1cb
 ```
 
 You could also modify `artifacts.yaml` file directly.
@@ -118,15 +74,9 @@
 There are two kinds of artifacts that GTO recognizes:
 1. Files/folders committed to the repo. When you register a new version or promote it to stage, Git guarantees that it's immutable. You can return to your repo a year later and be able to get 100% the same artifact by providing the same version.
 2. `virtual` artifacts. This could be an external path, e.g. `s3://mybucket/myfile` or a local path if the file wasn't committed (as in case with DVC). In this case GTO can't pin the current physical state of the artifact and guarantee it's immutability. If `s3://mybucket/myfile` changes, you won't have any way neither retrieve, nor understand it's different now than it was before when you registered that artifact version.
-<<<<<<< HEAD
-
-By default GTO treats your artifact as a `vitrual` one. To make sure it's not a vitrual one, you could supply `--must_exist` flag to `gto annotate`.
-
-=======
 
 By default GTO treats your artifact as a `virtual` one. To make sure it's not a vitrual one, you could supply `--must_exist` flag to `gto annotate`.
 
->>>>>>> 3aaed1cb
 In future versions, we will add enrichments: useful information other tools like DVC and MLEM can provide about the artifacts. This will allow treating files versioned with DVC and DVC PL outputs as usual artifacts instead `virtual` ones.
 
 ## Using the registry
@@ -139,15 +89,6 @@
 
 ```
 $ gto show
-<<<<<<< HEAD
-╒══════════════╤══════════════════╤════════════════════╤═════════════════╕
-│ name         │ latest version   │ stage/production   │ stage/staging   │
-╞══════════════╪══════════════════╪════════════════════╪═════════════════╡
-│ nn           │ v0.0.1           │ -                  │ v0.0.1          │
-│ rf           │ v1.0.1           │ v1.0.0             │ v1.0.1          │
-│ features-dvc │ -                │ -                  │ -               │
-╘══════════════╧══════════════════╧════════════════════╧═════════════════╛
-=======
 ╒═══════════════╤══════════╤════════╤═════════╤════════════╕
 │ name          │ latest   │ #dev   │ #prod   │ #staging   │
 ╞═══════════════╪══════════╪════════╪═════════╪════════════╡
@@ -156,7 +97,6 @@
 │ cv-class      │ v0.1.13  │ -      │ -       │ -          │
 │ awesome-model │ v0.0.1   │ -      │ v0.0.1  │ -          │
 ╘═══════════════╧══════════╧════════╧═════════╧════════════╛
->>>>>>> 3aaed1cb
 ```
 
 Here we'll see both artifacts that have git tags created for them (i.e. artifacts with registered or promoted versions) and artifacts that were annotated in `artifacts.yaml`. Use `--all-branches` or `--all-commits` to read `artifacts.yaml` from more commits than just HEAD.
@@ -164,15 +104,6 @@
 Add artifact name to print versions of that artifact:
 
 ```
-<<<<<<< HEAD
-$ gto show rf
-╒════════════╤════════╤════════════╤═════════════════════╤═══════════════════╤════════════════╕
-│ artifact   │ name   │ stage      │ creation_date       │ author            │ commit_hexsha  │
-╞════════════╪════════╪════════════╪═════════════════════╪═══════════════════╪════════════════╡
-│ rf         │ v1.0.0 │ production │ 2022-04-18 18:49:36 │ Alexander Guschin │ 0e87447        │
-│ rf         │ v1.0.1 │ staging    │ 2022-04-18 18:50:41 │ Alexander Guschin │ ff5d58e        │
-╘════════════╧════════╧════════════╧═════════════════════╧═══════════════════╧════════════════╛
-=======
 $ gto show churn
 ╒════════════╤═══════════╤═════════╤═════════════════════╤═══════════════════╤══════════════╕
 │ artifact   │ version   │ stage   │ created_at          │ author            │ ref          │
@@ -180,7 +111,6 @@
 │ churn      │ v3.0.0    │ prod    │ 2022-04-08 23:46:58 │ Alexander Guschin │ churn@v3.0.0 │
 │ churn      │ v3.1.0    │ staging │ 2022-04-13 14:53:38 │ Alexander Guschin │ churn@v3.1.0 │
 ╘════════════╧═══════════╧═════════╧═════════════════════╧═══════════════════╧══════════════╛
->>>>>>> 3aaed1cb
 ```
 
 ### See the history of an artifact
@@ -188,19 +118,6 @@
 `gto history` will print a journal of events happened with your artifact. This will help you to understand what was happening and audit changes.
 
 ```
-<<<<<<< HEAD
-$ gto history rf
-╒═════════════════════╤════════╤══════════════╤═══════════╤════════════╤══════════╤═══════════════════╕
-│ timestamp           │ name   │ event        │ version   │ stage      │ commit   │ author            │
-╞═════════════════════╪════════╪══════════════╪═══════════╪════════════╪══════════╪═══════════════════╡
-│ 2022-04-18 18:49:34 │ rf     │ commit       │ -         │ -          │ 0e87447  │ Alexander Guschin │
-│ 2022-04-18 18:49:36 │ rf     │ registration │ v1.0.0    │ -          │ 0e87447  │ Alexander Guschin │
-│ 2022-04-18 18:50:38 │ rf     │ commit       │ -         │ -          │ ff5d58e  │ Alexander Guschin │
-│ 2022-04-18 18:50:41 │ rf     │ registration │ v1.0.1    │ -          │ ff5d58e  │ Alexander Guschin │
-│ 2022-04-18 18:51:45 │ rf     │ promotion    │ v1.0.0    │ production │ 0e87447  │ Alexander Guschin │
-│ 2022-04-18 18:52:48 │ rf     │ promotion    │ v1.0.1    │ staging    │ ff5d58e  │ Alexander Guschin │
-╘═════════════════════╧════════╧══════════════╧═══════════╧════════════╧══════════╧═══════════════════╛
-=======
 $ gto history churn
 ╒═════════════════════╤════════════╤══════════════╤═══════════╤═════════╤══════════╤═══════════════════╕
 │ timestamp           │ artifact   │ event        │ version   │ stage   │ commit   │ author            │
@@ -212,7 +129,6 @@
 │ 2022-04-14 18:40:18 │ churn      │ promotion    │ v3.1.0    │ staging │ 26cafe9  │ Alexander Guschin │
 │ 2022-04-15 22:26:58 │ churn      │ promotion    │ v3.0.0    │ prod    │ 54d6d39  │ Alexander Guschin │
 ╘═════════════════════╧════════════╧══════════════╧═══════════╧═════════╧══════════╧═══════════════════╛
->>>>>>> 3aaed1cb
 ```
 
 ### Act on new versions and promotions in CI
@@ -226,29 +142,6 @@
       - "churn*"
 ```
 
-<<<<<<< HEAD
-To act upon created git tags, you can create simple CI workflow. With GH actions it can look like this:
-```
-name: Act on git tags that register versions / promote "rf" actifact
-on:
-  push:
-    tags:
-      - "rf*"
-```
-
-When CI is triggered, you can use the git reference to determine the version of the artifact that was registered or promoted. In GH Actions you can use the `GITHUB_REF` environment variable to determine the version (check out GH Actions workflow in the example repo). You can parse tags manually or use `gto check-ref`. You can check out how it works locally:
-
-```
-$ gto check-ref rf@v1.0.1
-version:
-  rf:
-    artifact: rf
-    author: Alexander Guschin
-    commit_hexsha: 9fbb8664a4a48575ee5d422e177174f20e460b94
-    created_at: '2022-03-18T12:11:21'
-    deprecated_date: null
-    name: v1.0.1
-=======
 When CI is triggered, you can use the git reference to determine the version of the artifact that was registered or promoted. In GH Actions you can use the `GITHUB_REF` environment variable to determine the version (check out GH Actions workflow in the example repo). You can parse tags manually or use `gto check-ref`. You can check out how it works locally:
 
 ```
@@ -267,7 +160,6 @@
     },
     "stage": {}
 }
->>>>>>> 3aaed1cb
 ```
 
 ### Getting right versions in downstream systems
@@ -275,48 +167,27 @@
 To get the latest artifact version, it's path and git reference, run:
 
 ```
-<<<<<<< HEAD
-$ gto latest rf
-v1.0.1
-$ gto latest rf --ref
-rf@v1.0.1
-=======
 $ gto latest churn
 v3.1.0
 $ gto latest churn --ref
 churn@v3.1.0
->>>>>>> 3aaed1cb
 ```
 
 To get the version that is currently promoted to environment, run:
 
 ```
-<<<<<<< HEAD
-$ gto which rf production
-v1.0.0
-$ gto which rf production --ref
-rf#production#2
-=======
 $ gto which churn prod
 v3.0.0
 $ gto which churn prod --ref
 churn#prod#2
->>>>>>> 3aaed1cb
 ```
 
 To get details about those artifacts from `artifacts.yaml`, use `gto describe`:
 ```
-<<<<<<< HEAD
-$ gto describe rf
-{
-    "type": "model",
-    "path": "models/random-forest.pkl",
-=======
 $ gto describe churn
 {
     "type": "model",
     "path": "models/churn.pkl",
->>>>>>> 3aaed1cb
     "virtual": false
 }
 ```
@@ -334,19 +205,7 @@
 stage_allowed: [dev, stage, prod]  # list of allowed Stages
 ```
 
-<<<<<<< HEAD
-## Trying it out
-
-### See example repo
-
-Check out the example repo:
-https://github.com/iterative/gto-example
-read README in it and try it out
-
-### To try out the latest version
-=======
 ## Trying out the latest version
->>>>>>> 3aaed1cb
 
 ### 1. Clone this repository
 
